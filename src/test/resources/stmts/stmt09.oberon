--- conflicted
+++ resolved
@@ -3,22 +3,13 @@
 VAR	
   y, z : INTEGER;	
 
-<<<<<<< HEAD
-BEGIN
-    
-    FOR y := 0 TO y < 10 DO
-      z := z + y
-    END;
-=======
+
 BEGIN	
->>>>>>> b140f745
-
-    FOR y := 0 TO 10 DO	
+    FOR y := 0 TO y < 10 DO	
       z := z + y	
     END;	
 
     write(z)	
-
 END	
 
 END SimpleModule. 