package br.unb.cic.oberon.parser

import scala.util.parsing.combinator._
import br.unb.cic.oberon.ast._
import java.nio.file.{Files, Paths}
import org.scalatest.funsuite.AnyFunSuite
import org.scalactic.TolerantNumerics


class ParserCombinatorTestSuite extends AnyFunSuite with Oberon2ScalaParser {
    test("Testing Int Parser") {
        assert(IntValue(123) == parseAbs(parse(int, "123"))) // positive number
        assert(IntValue(-321) == parseAbs(parse(int, "-321"))) // negative number
        val thrown = intercept[Exception] {
            parseAbs(parse(int, "abc 123")) // not accepted chars in the beginning
        }
        assert(thrown.getMessage.length>0)
        assert(IntValue(123) == parseAbs(parse(int, "123 abc"))) // accepted chars in the end
    }

    test("Testing Real Parser") {
        assert(RealValue(12.3) == parseAbs(parse(real, "12.3"))) // positive number
        assert(RealValue(-32.1) == parseAbs(parse(real, "-32.1"))) // negative number
    }

    test("Testing Bool Parser") {
        assert(BoolValue(true) == parseAbs(parse(bool, "TRUE")))
        assert(BoolValue(false) == parseAbs(parse(bool, "FALSE")))
    }

    test("Testing String Parser") {
        assert(StringValue("teste") == parseAbs(parse(string, "\"teste\""))) // double quotes
    }

    test("Testing identifier parser") {
        assert("teste" == parseAbs(parse(identifier, "teste")))
        assert("teste_" == parseAbs(parse(identifier, "teste_")))
        assert("teste1" == parseAbs(parse(identifier, "teste1")))
        ("teste_1abc" == parseAbs(parse(identifier, "teste_1abc")))
    }

    test("Testing type parser") {
        assert(IntegerType == parseAbs(parse(typeParser, "INTEGER"))) 
        assert(RealType == parseAbs(parse(typeParser, "REAL")))
        assert(CharacterType == parseAbs(parse(typeParser, "CHAR")))
        assert(BooleanType == parseAbs(parse(typeParser, "BOOLEAN")))
        assert(StringType == parseAbs(parse(typeParser, "STRING")))
        assert(NullType == parseAbs(parse(typeParser, "NIL")))
        assert(ReferenceToUserDefinedType("bolo") == parseAbs(parse(typeParser, "bolo")))
    }

    test("Testing expValueParser Expression") {
        assert(IntValue(16) == parseAbs(parse(expValueParser, "16")))
        assert(RealValue(-35.2) == parseAbs(parse(expValueParser, "-35.2")))
        assert(CharValue('a') == parseAbs(parse(expValueParser, "'a'")))
        assert(StringValue("teste") == parseAbs(parse(expValueParser, "\"teste\"")))
        assert(BoolValue(true) == parseAbs(parse(expValueParser, "TRUE")))
        assert(BoolValue(false) == parseAbs(parse(expValueParser, "FALSE")))
        assert(NullValue == parseAbs(parse(expValueParser, "NIL")))
    }

    test("Testing expressionParser") {
        assert(IntValue(16) == parseAbs(parse(expressionParser, "16")))
        assert(RealValue(-35.2) == parseAbs(parse(expressionParser, "-35.2")))
        assert(CharValue('a') == parseAbs(parse(expressionParser, "'a'")))
        assert(StringValue("teste") == parseAbs(parse(expressionParser, "\"teste\"")))
        assert(BoolValue(true) == parseAbs(parse(expressionParser, "TRUE")))
        assert(BoolValue(false) == parseAbs(parse(expressionParser, "FALSE")))
        assert(NullValue == parseAbs(parse(expressionParser, "NIL")))
        assert(Brackets(StringValue("testao")) == parseAbs(parse(expressionParser, "(\"testao\")")))

        var exp1 = IntValue(16)
        var exp2 = RealValue(-35.2)
        assert(MultExpression(exp1, exp2) == parseAbs(parse(expressionParser, "16 * -35.2")))
        assert(DivExpression(exp1, exp2) == parseAbs(parse(expressionParser, "16 / -35.2")))
        assert(AndExpression(exp1, exp2) == parseAbs(parse(expressionParser, "16 && -35.2")))

        assert(AndExpression(DivExpression(DivExpression(MultExpression(Brackets(DivExpression(IntValue(16),IntValue(4))),RealValue(-35.2)),IntValue(-4)),IntValue(3)),IntValue(4)) == parseAbs(parse(expressionParser, "(16 / 4) * -35.2 / -4 / 3 && 4")))
        assert(AndExpression(MultExpression(MultExpression(DivExpression(Brackets(IntValue(16)),IntValue(4)),Brackets(DivExpression(RealValue(-35.2),IntValue(-4)))),IntValue(3)),IntValue(-66)) == parseAbs(parse(expressionParser, "(16) / 4 * (-35.2 / -4) * 3 && -66")))
    }
    test("Testing addExpParser"){
        assert(OrExpression(SubExpression(AddExpression(IntValue(2),IntValue(4)),IntValue(3)),IntValue(2)) == parseAbs(parse(expressionParser, "2 + 4 - 3 || 2")))
    }
    test("Testing mulExpParser"){
        assert(AndExpression(DivExpression(MultExpression(IntValue(2),IntValue(4)),IntValue(3)),IntValue(2)) == parseAbs(parse(expressionParser, "2 * 4 / 3 && 2")))
    }
    test("Testing relExpParser"){
        assert(GTEExpression(GTExpression(LTEExpression(LTExpression(NEQExpression(EQExpression(IntValue(2),IntValue(4)),IntValue(3)),IntValue(2)),IntValue(4)),IntValue(1)),IntValue(7)) == parseAbs(parse(expressionParser, "2 = 4 # 3 < 2 <= 4 > 1 >= 7")))
    }

    test("Testing Aritmetic operations") {
        assert(EQExpression(AddExpression(IntValue(25), IntValue(12)), IntValue(5)) == parseAbs(parse(expressionParser, "25 + 12 = 5")))
        assert(EQExpression(AddExpression(IntValue(25), MultExpression(IntValue(12), IntValue(3))), IntValue(5)) == parseAbs(parse(expressionParser, "25 + 12 * 3 = 5")))
    }

    test("Testing FieldAcces") {
        assert(FieldAccessExpression(VarExpression("abc"), "ab") == parseAbs(parse(expressionParser, "abc.ab")))
    }
    test("Testing variable parser") {
        assert(VarExpression("abc") == parseAbs(parse(expressionParser, "abc")))
    }
    test("Testing function parser") {
        assert(FunctionCallExpression("abc", List(IntValue(12), StringValue("oi"))) == parseAbs(parse(expressionParser, "abc(12, \"oi\")")))
    }
    test("Testing pointer parser") {
        assert(PointerAccessExpression("abc") == parseAbs(parse(expressionParser, "abc^")))
    }
    test("Testing ArraySubscript parser") {
        assert( ArraySubscript(VarExpression("abc"), IntValue(3)) == parseAbs(parse(expressionParser, "abc[3]")))
    }

    test("Testing Statement parser") {
        // identifier 
        assert(AssignmentStmt("functionTest",IntValue(456)) == parseAbs(parse(multStatementParser, "functionTest := 456")))
        // designator
        assert(EAssignmentStmt(ArrayAssignment(FunctionCallExpression("functionTest",List()),IntValue(123)),IntValue(456)) == parseAbs(parse(multStatementParser, "functionTest()[123] := 456")))
        // readReal, readInt, readChar, write
        assert(ReadRealStmt("oi") == parseAbs(parse(multStatementParser, "readReal(oi)")))
        assert(ReadIntStmt("oi") == parseAbs(parse(multStatementParser, "readInt(oi)")))
        assert(ReadCharStmt("oi") == parseAbs(parse(multStatementParser, "readChar(oi)")))
        assert(WriteStmt(StringValue("oi")) == parseAbs(parse(multStatementParser, "write(\"oi\")")))
        // Procedure Call
        assert(ProcedureCallStmt("teste", List()) == parseAbs(parse(multStatementParser, "teste()")))
        assert(ProcedureCallStmt("teste", List(IntValue(1), IntValue(2))) == parseAbs(parse(multStatementParser, "teste(1, 2)")))
        assert(ProcedureCallStmt("teste", List(StringValue("oi"), VarExpression("banana"), IntValue(12))) == parseAbs(parse(multStatementParser, "teste(\"oi\", banana, 12)")))
        // IF THEN ELSE
        assert(
            IfElseStmt(
                Brackets(
                    GTExpression(
                        MultExpression(IntValue(2),IntValue(5)),
                        FunctionCallExpression("teste",List(IntValue(1))))
                    ),
                EAssignmentStmt(
                    ArrayAssignment(
                        FunctionCallExpression("functionTest",List()),
                        IntValue(123)
                    ),
                    IntValue(456)
                ),
                Some(
                    EAssignmentStmt(
                        ArrayAssignment(
                            FunctionCallExpression("testFunc",List()),
                            IntValue(321)
                        ),
                        IntValue(567)
                    )
                )
            ) == parseAbs(parse(multStatementParser, "IF (2 * 5 > teste(1)) THEN functionTest()[123] := 456 ELSE testFunc()[321] := 567 END"))
        )
        // IF THEN ELSIF THEN ELSE END
        assert(
            IfElseIfStmt(
                GTExpression(IntValue(2),IntValue(5)),
                AssignmentStmt("functionTest",IntValue(456)),
                List(
                    ElseIfStmt(
                        LTExpression(IntValue(3),IntValue(5)),
                        AssignmentStmt("functionTest",IntValue(567))
                    )
                ),
                Some(AssignmentStmt("functionTest",IntValue(678)))
            ) == parseAbs(parse(multStatementParser, "IF 2 > 5 THEN functionTest := 456 ELSIF 3 < 5 THEN functionTest := 567 ELSE functionTest := 678 END"))
        )
        // IF THEN ELSIF THEN ELSE END
        assert(
            IfElseIfStmt(
                GTExpression(IntValue(2),IntValue(5)),
                AssignmentStmt("functionTest",IntValue(456)),
                List(
                    ElseIfStmt(
                        LTExpression(IntValue(3),IntValue(5)),
                        AssignmentStmt("functionTest",IntValue(567))
                    )
                ),
                Some(AssignmentStmt("functionTest",IntValue(678)))
            ) == parseAbs(parse(multStatementParser, "IF 2 > 5 THEN functionTest := 456 ELSIF 3 < 5 THEN functionTest := 567 ELSE functionTest := 678 END"))
        )
        // IF THEN ELSIF THEN END
        assert(
            IfElseIfStmt(
                GTExpression(IntValue(2),IntValue(5)),
                AssignmentStmt("functionTest",IntValue(456)),
                List(
                    ElseIfStmt(
                        LTExpression(IntValue(3),IntValue(5)),
                        AssignmentStmt("functionTest",IntValue(567))
                    )
                ),
                None : Option[Statement]
            ) == parseAbs(parse(multStatementParser, "IF 2 > 5 THEN functionTest := 456 ELSIF 3 < 5 THEN functionTest := 567 END"))
        )
        // WHILE DO END
        assert(
            WhileStmt(
                GTExpression(IntValue(2),IntValue(5)),
                AssignmentStmt("functionTest",IntValue(456))
            ) == parseAbs(parse(multStatementParser, "WHILE 2 > 5 DO functionTest := 456 END"))
        )
        // REPEAT UNTIL
        assert(
            RepeatUntilStmt(
                GTExpression(IntValue(2),IntValue(5)),
                AssignmentStmt("functionTest",IntValue(456))
            ) == parseAbs(parse(multStatementParser, "REPEAT functionTest := 456 UNTIL 2 > 5"))
        )
        // FOR TO DO END
        assert(
            ForStmt(
                AssignmentStmt("functionTest",IntValue(456)),
                LTExpression(IntValue(3),IntValue(5)),
                AssignmentStmt("functionTest",IntValue(678))
            ) == parseAbs(parse(multStatementParser, "FOR functionTest := 456 TO 3 < 5 DO functionTest := 678 END"))
        )
        // LOOP END
        assert(
            LoopStmt(
                AssignmentStmt("functionTest",IntValue(456))
            ) == parseAbs(parse(multStatementParser, "LOOP functionTest := 456 END"))
        )
        // RETURN
        assert(
            ReturnStmt(
                LTExpression(IntValue(3),IntValue(5))
            ) == parseAbs(parse(multStatementParser, "RETURN 3 < 5"))
        )
        // CASE OF ELSE END
        assert(
            CaseStmt(
                VarExpression("X"),
                List(
                    SimpleCase(IntValue(0),AssignmentStmt("X",IntValue(2))), 
                    RangeCase(IntValue(123),IntValue(321),AssignmentStmt("X",IntValue(5)))
                ),
                Some(AssignmentStmt("functionTest",IntValue(678)))
            ) == parseAbs(parse(multStatementParser, "CASE X OF 0: X := 2 | 123..321: X := 5 ELSE functionTest := 678 END"))
        )
        // EXIT
        assert(ExitStmt() == parseAbs(parse(multStatementParser, "EXIT")))
    }

    test("Testing Statement sequence parser") {
        assert(SequenceStmt(List(ReadRealStmt("oi"), ReadRealStmt("oi"))) == parseAbs(parse(multStatementParser, "readReal(oi);readReal(oi)")))
    }
<<<<<<< HEAD

test("Testing the oberon simple02 code. This module has one constants and two variables") {
    val module = parseResource("simple/simple02.oberon")

    assert(module.name == "SimpleModule2")
    assert(module.constants.size == 1)
    assert(module.constants.head == Constant("x", IntValue(5)))
    assert(module.variables.size == 2)
    assert(module.variables.head == VariableDeclaration("abc", IntegerType))
    assert(module.variables(1) == VariableDeclaration("def", BooleanType))
  }

  test("Testing the oberon simple03 code. This module has three constants and two variables") {
    val module = parseResource("simple/simple03.oberon")

    assert(module.name == "SimpleModule3")
    assert(module.constants.size == 3)
    assert(module.constants.head == Constant("x", IntValue(5)))
    assert(module.constants(1) == Constant("y", IntValue(10)))
    assert(module.constants(2) == Constant("z", BoolValue(true)))

    assert(module.variables.size == 2)
    assert(module.variables.head == VariableDeclaration("abc", IntegerType))
    assert(module.variables(1) == VariableDeclaration("def", BooleanType))
  }

  test("Testing the oberon simple04 code. This module has three constants, a sum, and two variables") {
    val module = parseResource("simple/simple04.oberon")
    assert(module.name == "SimpleModule4")
    assert(module.constants.size == 3)
    assert(module.constants.head == Constant("x", IntValue(5)))
    assert(module.constants(1) == Constant("y", IntValue(10)))
    assert(module.constants(2) == Constant("z", AddExpression(IntValue(5), IntValue(10))))


    assert(module.variables.size == 2)
    assert(module.variables.head == VariableDeclaration("abc", IntegerType))
    assert(module.variables(1) == VariableDeclaration("def", BooleanType))
  }

  test("Testing the oberon simple05 code. This module has one constant, a multiplication, and two variables") {
    val module = parseResource("simple/simple05.oberon")

    assert(module.name == "SimpleModule5")
    assert(module.constants.size == 1)
    assert(module.constants.head == Constant("z", MultExpression(IntValue(5), IntValue(10))))


    assert(module.variables.size == 2)
    assert(module.variables.head == VariableDeclaration("abc", IntegerType))
    assert(module.variables(1) == VariableDeclaration("def", BooleanType))
  }


  test("Testing the oberon simple06 code. This module has one constants, complex expression, and two variables") {
    val module = parseResource("simple/simple06.oberon")

    assert(module.name == "SimpleModule6")
    assert(module.constants.size == 1)
    assert(module.constants.head == Constant("z", AddExpression(IntValue(5), MultExpression(IntValue(10), IntValue(3)))))


    assert(module.variables.size == 2)
    assert(module.variables.head == VariableDeclaration("abc", IntegerType))
    assert(module.variables(1) == VariableDeclaration("def", BooleanType))
  }

  test("Testing the oberon simple07 code. This module has two constants, a complex expression, and two variables") {
    val module = parseResource("simple/simple07.oberon")

    assert(module.name == "SimpleModule7")
    assert(module.constants.size == 2)
    assert(module.constants.head == Constant("x", AddExpression(IntValue(5), MultExpression(IntValue(10), IntValue(3)))))
      assert(module.constants(1) == Constant("y",
        AddExpression(IntValue(5),
         DivExpression(
           MultExpression(IntValue(10), IntValue(3)),
           IntValue(5)))))

    assert(module.variables.size == 2)
    assert(module.variables.head == VariableDeclaration("abc", IntegerType))
    assert(module.variables(1) == VariableDeclaration("def", BooleanType))
  }

  test("Testing the oberon simple08 code. This module has three constants, a boolean expresson, and two variables") {
    val module = parseResource("simple/simple08.oberon")

    assert(module.name == "SimpleModule8")
    assert(module.constants.size == 3)
    assert(module.constants.head == Constant("x", BoolValue(false)))
    assert(module.constants(1) == Constant("y", BoolValue(true)))
    assert(module.constants(2) == Constant("z", AndExpression(BoolValue(true), BoolValue(false))))
  }

  test("Testing the oberon simple09 code. This module has one constant and an expression involving both 'and' and 'or'") {
    val module = parseResource("simple/simple09.oberon")

    assert(module.name == "SimpleModule9")
    assert(module.constants.size == 1)
    assert(module.constants.head == Constant("z", OrExpression(AndExpression(BoolValue(true), BoolValue(false)), BoolValue(false))))
  }

=======
    
    ignore("Testing parse resource") {
        parseResource("simple/simple01.oberon")
    }
>>>>>>> 02c33ac5
}<|MERGE_RESOLUTION|>--- conflicted
+++ resolved
@@ -243,9 +243,8 @@
     test("Testing Statement sequence parser") {
         assert(SequenceStmt(List(ReadRealStmt("oi"), ReadRealStmt("oi"))) == parseAbs(parse(multStatementParser, "readReal(oi);readReal(oi)")))
     }
-<<<<<<< HEAD
-
-test("Testing the oberon simple02 code. This module has one constants and two variables") {
+
+    test("Testing the oberon simple02 code. This module has one constants and two variables") {
     val module = parseResource("simple/simple02.oberon")
 
     assert(module.name == "SimpleModule2")
@@ -254,102 +253,96 @@
     assert(module.variables.size == 2)
     assert(module.variables.head == VariableDeclaration("abc", IntegerType))
     assert(module.variables(1) == VariableDeclaration("def", BooleanType))
-  }
-
-  test("Testing the oberon simple03 code. This module has three constants and two variables") {
-    val module = parseResource("simple/simple03.oberon")
-
-    assert(module.name == "SimpleModule3")
-    assert(module.constants.size == 3)
-    assert(module.constants.head == Constant("x", IntValue(5)))
-    assert(module.constants(1) == Constant("y", IntValue(10)))
-    assert(module.constants(2) == Constant("z", BoolValue(true)))
-
-    assert(module.variables.size == 2)
-    assert(module.variables.head == VariableDeclaration("abc", IntegerType))
-    assert(module.variables(1) == VariableDeclaration("def", BooleanType))
-  }
-
-  test("Testing the oberon simple04 code. This module has three constants, a sum, and two variables") {
-    val module = parseResource("simple/simple04.oberon")
-    assert(module.name == "SimpleModule4")
-    assert(module.constants.size == 3)
-    assert(module.constants.head == Constant("x", IntValue(5)))
-    assert(module.constants(1) == Constant("y", IntValue(10)))
-    assert(module.constants(2) == Constant("z", AddExpression(IntValue(5), IntValue(10))))
-
-
-    assert(module.variables.size == 2)
-    assert(module.variables.head == VariableDeclaration("abc", IntegerType))
-    assert(module.variables(1) == VariableDeclaration("def", BooleanType))
-  }
-
-  test("Testing the oberon simple05 code. This module has one constant, a multiplication, and two variables") {
-    val module = parseResource("simple/simple05.oberon")
-
-    assert(module.name == "SimpleModule5")
-    assert(module.constants.size == 1)
-    assert(module.constants.head == Constant("z", MultExpression(IntValue(5), IntValue(10))))
-
-
-    assert(module.variables.size == 2)
-    assert(module.variables.head == VariableDeclaration("abc", IntegerType))
-    assert(module.variables(1) == VariableDeclaration("def", BooleanType))
-  }
-
-
-  test("Testing the oberon simple06 code. This module has one constants, complex expression, and two variables") {
-    val module = parseResource("simple/simple06.oberon")
-
-    assert(module.name == "SimpleModule6")
-    assert(module.constants.size == 1)
-    assert(module.constants.head == Constant("z", AddExpression(IntValue(5), MultExpression(IntValue(10), IntValue(3)))))
-
-
-    assert(module.variables.size == 2)
-    assert(module.variables.head == VariableDeclaration("abc", IntegerType))
-    assert(module.variables(1) == VariableDeclaration("def", BooleanType))
-  }
-
-  test("Testing the oberon simple07 code. This module has two constants, a complex expression, and two variables") {
-    val module = parseResource("simple/simple07.oberon")
-
-    assert(module.name == "SimpleModule7")
-    assert(module.constants.size == 2)
-    assert(module.constants.head == Constant("x", AddExpression(IntValue(5), MultExpression(IntValue(10), IntValue(3)))))
-      assert(module.constants(1) == Constant("y",
-        AddExpression(IntValue(5),
-         DivExpression(
-           MultExpression(IntValue(10), IntValue(3)),
-           IntValue(5)))))
-
-    assert(module.variables.size == 2)
-    assert(module.variables.head == VariableDeclaration("abc", IntegerType))
-    assert(module.variables(1) == VariableDeclaration("def", BooleanType))
-  }
-
-  test("Testing the oberon simple08 code. This module has three constants, a boolean expresson, and two variables") {
-    val module = parseResource("simple/simple08.oberon")
-
-    assert(module.name == "SimpleModule8")
-    assert(module.constants.size == 3)
-    assert(module.constants.head == Constant("x", BoolValue(false)))
-    assert(module.constants(1) == Constant("y", BoolValue(true)))
-    assert(module.constants(2) == Constant("z", AndExpression(BoolValue(true), BoolValue(false))))
-  }
-
-  test("Testing the oberon simple09 code. This module has one constant and an expression involving both 'and' and 'or'") {
-    val module = parseResource("simple/simple09.oberon")
-
-    assert(module.name == "SimpleModule9")
-    assert(module.constants.size == 1)
-    assert(module.constants.head == Constant("z", OrExpression(AndExpression(BoolValue(true), BoolValue(false)), BoolValue(false))))
-  }
-
-=======
-    
-    ignore("Testing parse resource") {
-        parseResource("simple/simple01.oberon")
-    }
->>>>>>> 02c33ac5
+    }
+
+    test("Testing the oberon simple03 code. This module has three constants and two variables") {
+        val module = parseResource("simple/simple03.oberon")
+
+        assert(module.name == "SimpleModule3")
+        assert(module.constants.size == 3)
+        assert(module.constants.head == Constant("x", IntValue(5)))
+        assert(module.constants(1) == Constant("y", IntValue(10)))
+        assert(module.constants(2) == Constant("z", BoolValue(true)))
+
+        assert(module.variables.size == 2)
+        assert(module.variables.head == VariableDeclaration("abc", IntegerType))
+        assert(module.variables(1) == VariableDeclaration("def", BooleanType))
+    }
+
+    test("Testing the oberon simple04 code. This module has three constants, a sum, and two variables") {
+        val module = parseResource("simple/simple04.oberon")
+        assert(module.name == "SimpleModule4")
+        assert(module.constants.size == 3)
+        assert(module.constants.head == Constant("x", IntValue(5)))
+        assert(module.constants(1) == Constant("y", IntValue(10)))
+        assert(module.constants(2) == Constant("z", AddExpression(IntValue(5), IntValue(10))))
+
+
+        assert(module.variables.size == 2)
+        assert(module.variables.head == VariableDeclaration("abc", IntegerType))
+        assert(module.variables(1) == VariableDeclaration("def", BooleanType))
+    }
+
+    test("Testing the oberon simple05 code. This module has one constant, a multiplication, and two variables") {
+        val module = parseResource("simple/simple05.oberon")
+
+        assert(module.name == "SimpleModule5")
+        assert(module.constants.size == 1)
+        assert(module.constants.head == Constant("z", MultExpression(IntValue(5), IntValue(10))))
+
+
+        assert(module.variables.size == 2)
+        assert(module.variables.head == VariableDeclaration("abc", IntegerType))
+        assert(module.variables(1) == VariableDeclaration("def", BooleanType))
+    }
+
+
+    test("Testing the oberon simple06 code. This module has one constants, complex expression, and two variables") {
+        val module = parseResource("simple/simple06.oberon")
+
+        assert(module.name == "SimpleModule6")
+        assert(module.constants.size == 1)
+        assert(module.constants.head == Constant("z", AddExpression(IntValue(5), MultExpression(IntValue(10), IntValue(3)))))
+
+
+        assert(module.variables.size == 2)
+        assert(module.variables.head == VariableDeclaration("abc", IntegerType))
+        assert(module.variables(1) == VariableDeclaration("def", BooleanType))
+    }
+
+    test("Testing the oberon simple07 code. This module has two constants, a complex expression, and two variables") {
+        val module = parseResource("simple/simple07.oberon")
+
+        assert(module.name == "SimpleModule7")
+        assert(module.constants.size == 2)
+        assert(module.constants.head == Constant("x", AddExpression(IntValue(5), MultExpression(IntValue(10), IntValue(3)))))
+        assert(module.constants(1) == Constant("y",
+            AddExpression(IntValue(5),
+            DivExpression(
+            MultExpression(IntValue(10), IntValue(3)),
+            IntValue(5)))))
+
+        assert(module.variables.size == 2)
+        assert(module.variables.head == VariableDeclaration("abc", IntegerType))
+        assert(module.variables(1) == VariableDeclaration("def", BooleanType))
+    }
+
+    test("Testing the oberon simple08 code. This module has three constants, a boolean expresson, and two variables") {
+        val module = parseResource("simple/simple08.oberon")
+
+        assert(module.name == "SimpleModule8")
+        assert(module.constants.size == 3)
+        assert(module.constants.head == Constant("x", BoolValue(false)))
+        assert(module.constants(1) == Constant("y", BoolValue(true)))
+        assert(module.constants(2) == Constant("z", AndExpression(BoolValue(true), BoolValue(false))))
+    }
+
+    test("Testing the oberon simple09 code. This module has one constant and an expression involving both 'and' and 'or'") {
+        val module = parseResource("simple/simple09.oberon")
+
+        assert(module.name == "SimpleModule9")
+        assert(module.constants.size == 1)
+        assert(module.constants.head == Constant("z", OrExpression(AndExpression(BoolValue(true), BoolValue(false)), BoolValue(false))))
+    }
+
 }