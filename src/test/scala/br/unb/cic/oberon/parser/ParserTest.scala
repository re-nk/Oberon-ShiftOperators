--- conflicted
+++ resolved
@@ -1491,13 +1491,8 @@
     }
   }
 
-<<<<<<< HEAD
   test("Testing the oberon stmt31 module. This module has a RepeatUntil") {
     val path = Paths.get(getClass.getClassLoader.getResource("stmts/stmt31.oberon").getFile)
-=======
-  /*test("Testing the oberon stmt30 module. This module has a RepeatUntil") {
-    val path = Paths.get(getClass.getClassLoader.getResource("stmts/stmt30.oberon").getFile)
->>>>>>> 507c2c97
 
     assert(path != null)
 
