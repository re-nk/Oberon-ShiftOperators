package br.unb.cic.oberon.interpreter

import java.nio.file.{Files, Paths}

import br.unb.cic.oberon.ast.{IntValue, OberonModule}
import br.unb.cic.oberon.parser.ScalaParser
import org.scalatest.funsuite.AnyFunSuite

class InterpreterVisitorTest extends AnyFunSuite{

  test("Test interpreter on stmt05 program") {
<<<<<<< HEAD
    val path = Paths.get(getClass.getClassLoader.getResource("stmts/stmt05.oberon").toURI)

    assert(path != null)

    val content = String.join("\n", Files.readAllLines(path))
    val module = ScalaParser.parse(content)
=======
    val module = ScalaParser.parseResource("stmts/stmt05.oberon")
>>>>>>> f38451ca
    val interpreter = new Interpreter()
    assert(module.name == "SimpleModule")

    module.accept(interpreter)

    assert(interpreter.env.lookup("x") == Some(IntValue(625)))
    assert(interpreter.env.lookup("y") == Some(IntValue(100)))

  }

  test("Test eval on factorial module") {
<<<<<<< HEAD
    val path = Paths.get(getClass.getClassLoader.getResource("procedures/procedure03.oberon").toURI)

    assert(path != null)

    val content = String.join("\n", Files.readAllLines(path))
    val module = ScalaParser.parse(content)
=======
    val module = ScalaParser.parseResource("procedures/procedure03.oberon")
>>>>>>> f38451ca
    val interpreter = new Interpreter()
    assert(module.name == "Factorial")

    module.accept(interpreter)

    assert(interpreter.env.lookup("res").isDefined)
    assert(interpreter.env.lookup("res") == Some(IntValue(120)))


  }
}<|MERGE_RESOLUTION|>--- conflicted
+++ resolved
@@ -9,16 +9,7 @@
 class InterpreterVisitorTest extends AnyFunSuite{
 
   test("Test interpreter on stmt05 program") {
-<<<<<<< HEAD
-    val path = Paths.get(getClass.getClassLoader.getResource("stmts/stmt05.oberon").toURI)
-
-    assert(path != null)
-
-    val content = String.join("\n", Files.readAllLines(path))
-    val module = ScalaParser.parse(content)
-=======
     val module = ScalaParser.parseResource("stmts/stmt05.oberon")
->>>>>>> f38451ca
     val interpreter = new Interpreter()
     assert(module.name == "SimpleModule")
 
@@ -30,16 +21,7 @@
   }
 
   test("Test eval on factorial module") {
-<<<<<<< HEAD
-    val path = Paths.get(getClass.getClassLoader.getResource("procedures/procedure03.oberon").toURI)
-
-    assert(path != null)
-
-    val content = String.join("\n", Files.readAllLines(path))
-    val module = ScalaParser.parse(content)
-=======
     val module = ScalaParser.parseResource("procedures/procedure03.oberon")
->>>>>>> f38451ca
     val interpreter = new Interpreter()
     assert(module.name == "Factorial")
 
