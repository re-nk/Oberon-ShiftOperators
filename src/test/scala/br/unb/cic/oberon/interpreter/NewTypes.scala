package br.unb.cic.oberon.interpreter

import java.nio.file.{Files, Paths}

import br.unb.cic.oberon.ir.ast._
import br.unb.cic.oberon.parser.ScalaParser
import org.scalatest.funsuite.AnyFunSuite

class NewTypesTest extends AnyFunSuite {

  val interpreter = new Interpreter()

  interpreter.setTestEnvironment()

  test("Testing a lot of assignments") {
    val path = Paths.get(
      getClass.getClassLoader.getResource("aritmetic/aritmetic0.oberon").toURI
    )

    assert(path != null)

    val content = String.join("\n", Files.readAllLines(path))
    val module = ScalaParser.parse(content)

    assert(module.name == "SimpleModule")

<<<<<<< HEAD
    module.accept(interpreter)
    assert(interpreter.env.lookup("b") == Some(IntValue(2.toInt))) // FOR TO x
    assert(interpreter.env.lookup("h") == Some(IntValue(8.toInt))) // FOR TO x
    assert(interpreter.env.lookup("n") == Some(IntValue(14.toInt))) // FOR TO x
    assert(interpreter.env.lookup("y") == Some(IntValue(24.toInt))) // FOR TO x

    assert(
      interpreter.env.lookup("a") == Some(RealValue(1.5.toFloat))
    ) // FOR TO x
    assert(
      interpreter.env.lookup("g") == Some(RealValue(7.5.toFloat))
    ) // FOR TO x
    assert(
      interpreter.env.lookup("l") == Some(RealValue(12.5.toFloat))
    ) // FOR TO x
    assert(
      interpreter.env.lookup("w") == Some(RealValue(21.5.toFloat))
    ) // FOR TO x

    assert(interpreter.env.lookup("e") == Some(IntValue(5))) // FOR TO x
    assert(interpreter.env.lookup("f") == Some(IntValue(6))) // FOR TO x
    assert(interpreter.env.lookup("m") == Some(IntValue(13))) // FOR TO x
    assert(interpreter.env.lookup("z") == Some(IntValue(24))) // FOR TO x

    assert(interpreter.env.lookup("c") == Some(IntValue(3))) // FOR TO x
    assert(interpreter.env.lookup("j") == Some(IntValue(10))) // FOR TO x
    assert(interpreter.env.lookup("k") == Some(IntValue(11))) // FOR TO x
    assert(interpreter.env.lookup("x") == Some(IntValue(24))) // FOR TO x

    assert(
      interpreter.env.lookup("d") == Some(RealValue(4.5.toFloat))
    ) // FOR TO x
    assert(
      interpreter.env.lookup("i") == Some(RealValue(9.5.toFloat))
    ) // FOR TO x
    assert(
      interpreter.env.lookup("o") == Some(RealValue(15.5.toFloat))
    ) // FOR TO x
    assert(
      interpreter.env.lookup("t") == Some(RealValue(29.5.toFloat))
    ) // FOR TO x
=======
    val result = interpreter.runInterpreter(module)

    assert(result.lookup("b") == Some(IntValue(2.toInt))) // FOR TO x
    assert(result.lookup("h") == Some(IntValue(8.toInt))) // FOR TO x
    assert(result.lookup("n") == Some(IntValue(14.toInt))) // FOR TO x
    assert(result.lookup("y") == Some(IntValue(24.toInt))) // FOR TO x

    assert(result.lookup("a") == Some(RealValue(1.5.toFloat))) // FOR TO x
    assert(result.lookup("g") == Some(RealValue(7.5.toFloat))) // FOR TO x
    assert(result.lookup("l") == Some(RealValue(12.5.toFloat))) // FOR TO x
    assert(result.lookup("w") == Some(RealValue(21.5.toFloat))) // FOR TO x

    assert(result.lookup("e") == Some(IntValue(5))) // FOR TO x
    assert(result.lookup("f") == Some(IntValue(6))) // FOR TO x
    assert(result.lookup("m") == Some(IntValue(13))) // FOR TO x
    assert(result.lookup("z") == Some(IntValue(24))) // FOR TO x
    
    assert(result.lookup("c") == Some(IntValue(3))) // FOR TO x
    assert(result.lookup("j") == Some(IntValue(10))) // FOR TO x
    assert(result.lookup("k") == Some(IntValue(11))) // FOR TO x
    assert(result.lookup("x") == Some(IntValue(24))) // FOR TO x
    
    assert(result.lookup("d") == Some(RealValue(4.5.toFloat))) // FOR TO x
    assert(result.lookup("i") == Some(RealValue(9.5.toFloat))) // FOR TO x
    assert(result.lookup("o") == Some(RealValue(15.5.toFloat))) // FOR TO x
    assert(result.lookup("t") == Some(RealValue(29.5.toFloat))) // FOR TO x
>>>>>>> f9024ff2
  }

  test("Testing LONG and SHORT operations") {
    val path = Paths.get(
      getClass.getClassLoader.getResource("aritmetic/aritmetic1.oberon").toURI
    )

    assert(path != null)

    val content = String.join("\n", Files.readAllLines(path))
    val module = ScalaParser.parse(content)

    assert(module.name == "SimpleModule")

    val result = interpreter.runInterpreter(module)
    assert(result.lookup("x") == Some(IntValue(5000))) // FOR TO x
  }

  test("Testing LONGREAL and REAL +") {
    val path = Paths.get(
      getClass.getClassLoader.getResource("aritmetic/aritmetic2.oberon").toURI
    )

    assert(path != null)

    val content = String.join("\n", Files.readAllLines(path))
    val module = ScalaParser.parse(content)

    assert(module.name == "SimpleModule")

<<<<<<< HEAD
    module.accept(interpreter)
    assert(
      interpreter.env.lookup("x") == Some(RealValue(26.500000005.toFloat))
    ) // FOR TO x
=======
    val result = interpreter.runInterpreter(module)
    assert(result.lookup("x") == Some(RealValue(26.500000005.toFloat))) // FOR TO x
>>>>>>> f9024ff2
  }
}<|MERGE_RESOLUTION|>--- conflicted
+++ resolved
@@ -24,49 +24,6 @@
 
     assert(module.name == "SimpleModule")
 
-<<<<<<< HEAD
-    module.accept(interpreter)
-    assert(interpreter.env.lookup("b") == Some(IntValue(2.toInt))) // FOR TO x
-    assert(interpreter.env.lookup("h") == Some(IntValue(8.toInt))) // FOR TO x
-    assert(interpreter.env.lookup("n") == Some(IntValue(14.toInt))) // FOR TO x
-    assert(interpreter.env.lookup("y") == Some(IntValue(24.toInt))) // FOR TO x
-
-    assert(
-      interpreter.env.lookup("a") == Some(RealValue(1.5.toFloat))
-    ) // FOR TO x
-    assert(
-      interpreter.env.lookup("g") == Some(RealValue(7.5.toFloat))
-    ) // FOR TO x
-    assert(
-      interpreter.env.lookup("l") == Some(RealValue(12.5.toFloat))
-    ) // FOR TO x
-    assert(
-      interpreter.env.lookup("w") == Some(RealValue(21.5.toFloat))
-    ) // FOR TO x
-
-    assert(interpreter.env.lookup("e") == Some(IntValue(5))) // FOR TO x
-    assert(interpreter.env.lookup("f") == Some(IntValue(6))) // FOR TO x
-    assert(interpreter.env.lookup("m") == Some(IntValue(13))) // FOR TO x
-    assert(interpreter.env.lookup("z") == Some(IntValue(24))) // FOR TO x
-
-    assert(interpreter.env.lookup("c") == Some(IntValue(3))) // FOR TO x
-    assert(interpreter.env.lookup("j") == Some(IntValue(10))) // FOR TO x
-    assert(interpreter.env.lookup("k") == Some(IntValue(11))) // FOR TO x
-    assert(interpreter.env.lookup("x") == Some(IntValue(24))) // FOR TO x
-
-    assert(
-      interpreter.env.lookup("d") == Some(RealValue(4.5.toFloat))
-    ) // FOR TO x
-    assert(
-      interpreter.env.lookup("i") == Some(RealValue(9.5.toFloat))
-    ) // FOR TO x
-    assert(
-      interpreter.env.lookup("o") == Some(RealValue(15.5.toFloat))
-    ) // FOR TO x
-    assert(
-      interpreter.env.lookup("t") == Some(RealValue(29.5.toFloat))
-    ) // FOR TO x
-=======
     val result = interpreter.runInterpreter(module)
 
     assert(result.lookup("b") == Some(IntValue(2.toInt))) // FOR TO x
@@ -93,7 +50,6 @@
     assert(result.lookup("i") == Some(RealValue(9.5.toFloat))) // FOR TO x
     assert(result.lookup("o") == Some(RealValue(15.5.toFloat))) // FOR TO x
     assert(result.lookup("t") == Some(RealValue(29.5.toFloat))) // FOR TO x
->>>>>>> f9024ff2
   }
 
   test("Testing LONG and SHORT operations") {
@@ -124,14 +80,8 @@
 
     assert(module.name == "SimpleModule")
 
-<<<<<<< HEAD
-    module.accept(interpreter)
-    assert(
-      interpreter.env.lookup("x") == Some(RealValue(26.500000005.toFloat))
-    ) // FOR TO x
-=======
+
     val result = interpreter.runInterpreter(module)
     assert(result.lookup("x") == Some(RealValue(26.500000005.toFloat))) // FOR TO x
->>>>>>> f9024ff2
   }
 }