--- conflicted
+++ resolved
@@ -381,7 +381,6 @@
     assert(list == ops)
   }
 
-<<<<<<< HEAD
   test("Testing IfElse-BooleanExpression"){
     TACodeGenerator.reset
 
@@ -415,7 +414,6 @@
     assert(list == ops)
   }
 
-=======
   test("Testing IfElse-NotExpression"){
     TACodeGenerator.reset
     val list_var = List(VariableDeclaration("var", IntegerType))
@@ -440,5 +438,4 @@
 
     assert(list == ops)
   }
->>>>>>> 6b34ef15
 }