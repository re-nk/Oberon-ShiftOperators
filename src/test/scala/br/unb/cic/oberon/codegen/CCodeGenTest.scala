package br.unb.cic.oberon.codegen

import java.nio.file.{Files, Paths}
import br.unb.cic.oberon.ast._
import br.unb.cic.oberon.parser.ScalaParser
import org.scalatest.funsuite.AnyFunSuite

class CCodeGenTest extends AnyFunSuite {

<<<<<<< HEAD
  // Tests for C code generator for stmt01.oberon - stmt16.oberon
  for(i <- 1 to 5) {
=======
  for(i <- 1 to 2) {
>>>>>>> b9690079
    val stmtNumber = "%02d".format(i)
    test(s"Testing C generator for stmt$stmtNumber") {
      val oberonPath = Paths.get(getClass.getClassLoader.getResource(s"stmts/stmt$stmtNumber.oberon").getFile.replace("/C:/","C:/"))
      assert(oberonPath != null)

      val oberonContent = String.join("\n", Files.readAllLines(oberonPath))
      val module = ScalaParser.parse(oberonContent)
      val codeGen = PaigesBasedGenerator()
      val generatedCCode = codeGen.generateCode(module)

      val cPath = Paths.get(getClass.getClassLoader.getResource(s"cCode/stmts/stmt$stmtNumber.c").getFile.replace("/C:/","C:/"))
      assert(cPath != null)

      val cCode = String.join("\n", Files.readAllLines(cPath))
      println(generatedCCode)
      assert(generatedCCode == cCode)
    }
  }
}<|MERGE_RESOLUTION|>--- conflicted
+++ resolved
@@ -7,12 +7,8 @@
 
 class CCodeGenTest extends AnyFunSuite {
 
-<<<<<<< HEAD
   // Tests for C code generator for stmt01.oberon - stmt16.oberon
-  for(i <- 1 to 5) {
-=======
   for(i <- 1 to 2) {
->>>>>>> b9690079
     val stmtNumber = "%02d".format(i)
     test(s"Testing C generator for stmt$stmtNumber") {
       val oberonPath = Paths.get(getClass.getClassLoader.getResource(s"stmts/stmt$stmtNumber.oberon").getFile.replace("/C:/","C:/"))
