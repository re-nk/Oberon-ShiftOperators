--- conflicted
+++ resolved
@@ -556,16 +556,7 @@
    * factorial procedure.
    */
   test("Test invalid procedure declaration") {
-<<<<<<< HEAD
-    val path = Paths.get(getClass.getClassLoader.getResource("procedures/procedure04.oberon").toURI)
-
-    assert(path != null)
-
-    val content = String.join("\n", Files.readAllLines(path))
-    val module  = ScalaParser.parse(content)
-=======
     val module = ScalaParser.parseResource("procedures/procedure04.oberon")
->>>>>>> f38451ca
 
     assert(module.name == "SimpleModule")
 
@@ -731,4 +722,4 @@
     assert(errors.size == 0)
   }
 
-}
+}