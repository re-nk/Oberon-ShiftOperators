--- conflicted
+++ resolved
@@ -10,34 +10,6 @@
 
 import scala.collection.mutable.{Map, Stack}
 
-<<<<<<< HEAD
-/** The environment represents a memory region, which could be used for
-  * interpreting oberon programs or for type checking oberon programs.
-  *
-  * We have two kinds of memory: global and stack. All global variables reside
-  * in the global area; while local variables reside in the stack.
-  *
-  * Whenever we call a procedure, we push a memory area (a hash map) into the
-  * stack. Whenever we return from a procedure, we pop the stack.
-  */
-class Environment[T] {
-
-  private var top_loc = 0
-  private val locations = Map.empty[Location, T]
-  private val global = Map.empty[String, Location]
-  private val stack = Stack.empty[Map[String, Location]]
-  private val procedures = Map.empty[String, Procedure]
-  private val userDefinedTypes = Map.empty[String, UserDefinedType]
-
-  def setGlobalVariable(name: String, value: T): Unit = {
-    top_loc += 1
-    global += name -> Location(top_loc)
-    locations += Location(top_loc) -> value
-  }
-
-  def addUserDefinedType(userType: UserDefinedType): Unit = {
-    userDefinedTypes += userDefinedTypeName(userType) -> userType
-=======
 /**
  * The environment represents a memory region, which
  * could be used for interpreting oberon programs
@@ -59,11 +31,7 @@
                      private val userDefinedTypes: Map[String, UserDefinedType] = Map.empty[String, UserDefinedType]) {
 
 
-
   def setGlobalVariable(name: String, value: T): Environment[T] = {
-    //top_loc += 1
-    //global += name -> Location(top_loc)
-    //val loc = locations + (Location(top_loc), value)
     return new Environment[T](top_loc = this.top_loc+1,
       locations = this.locations+(Location(top_loc)-> value),
       global = this.global+(name -> Location(top_loc)) ,
@@ -71,18 +39,15 @@
       userDefinedTypes = this.userDefinedTypes,
       stack = this.stack
     )
-
   }
 
   def addUserDefinedType(userType: UserDefinedType) : Environment[T] = {
-    //userDefinedTypes += userDefinedTypeName(userType) -> userType
     new Environment[T](top_loc = this.top_loc,
     locations = this.locations,
       global = this.global,
       procedures = this.procedures,
       userDefinedTypes = this.userDefinedTypes+(this.userDefinedTypeName(userType)-> userType),
       stack = this.stack)
->>>>>>> f9024ff2
   }
 
 
@@ -99,12 +64,7 @@
       stack = copyStack)
   }
 
-<<<<<<< HEAD
-  def setLocalVariable(name: String, value: T): Unit = {
-    top_loc += 1
-    if (stack.isEmpty) {
-      stack.push(Map.empty[String, Location])
-=======
+
   def setLocalVariable(name: String, value: T) : Environment[T] = {
 //    top_loc += 1
 //    if(stack.isEmpty) {
@@ -115,7 +75,6 @@
     val copyStack = stack.clone()
     if(copyStack.isEmpty) {
       copyStack.push(Map.empty[String, Location])
->>>>>>> f9024ff2
     }
     copyStack.top.addOne(name -> Location(top_loc))
     new Environment[T](top_loc = this.top_loc+1,
@@ -126,14 +85,7 @@
         stack = copyStack)
   }
 
-<<<<<<< HEAD
-  def setVariable(name: String, value: T): Unit = {
-    if (stack.nonEmpty && stack.top.contains(name)) {
-      locations(stack.top(name)) = value
-    } else if (global.contains(name)) {
-      locations(global(name)) = value
-    } else throw new RuntimeException("Variable " + name + " is not defined")
-=======
+
   def setVariable(name: String, value: T) : Environment[T] = {
     if(stack.nonEmpty && stack.top.contains(name)) {
       val newlocations = locations.clone()
@@ -156,7 +108,6 @@
         stack = this.stack)
     }
     else throw new RuntimeException("Variable " + name + " is not defined")
->>>>>>> f9024ff2
   }
 
   def pointsTo(name: String): Option[Location] = {
@@ -181,11 +132,7 @@
   def lookupUserDefinedType(name: String): Option[UserDefinedType] =
     userDefinedTypes.get(name)
 
-<<<<<<< HEAD
-  def declareProcedure(procedure: Procedure): Unit = procedures(
-    procedure.name
-  ) = procedure
-=======
+
   def declareProcedure(procedure: Procedure): Environment[T] = {
     //Unit = procedures(procedure.name) = procedure
     val copyprocedures = procedures.clone() + (procedure.name -> procedure)
@@ -198,8 +145,6 @@
         userDefinedTypes = this.userDefinedTypes,
         stack = this.stack)
   }
->>>>>>> f9024ff2
-
 
   def findProcedure(name: String): Procedure = procedures(name)
 
@@ -229,12 +174,6 @@
 
   def allVariables(): collection.Set[String] = global.keySet
 
-<<<<<<< HEAD
-  def delVariable(name: String): Unit = {
-    if (stack.nonEmpty && stack.top.contains(name))
-      stack.remove(stack.indexOf(name))
-    else if (global.contains(name)) global.remove(name)
-=======
   def delVariable(name: String): Environment[T] = {
     if(stack.nonEmpty && stack.top.contains(name)) {
       var copystack = stack.clone()
@@ -258,12 +197,5 @@
         stack = this.stack)
     }
       else throw new RuntimeException("Variable " + name + " is not defined")
->>>>>>> f9024ff2
-  }
-//  new Environment[T](top_loc = this.top_loc,
-//    locations = this.locations,
-//    global = this.global,
-//    procedures = this.procedures,
-//    userDefinedTypes = this.userDefinedTypes,
-  //    stack = this.stack)
+  }
 }