--- conflicted
+++ resolved
@@ -1,10 +1,6 @@
 package br.unb.cic.oberon.environment
 
-<<<<<<< HEAD
-import br.unb.cic.oberon.ast.{Expression, Procedure, UserDefinedType, ArrayType, RecordType, Undef}
-=======
-import br.unb.cic.oberon.ast.{ArrayType, Expression, Procedure, RecordType, Type, UserDefinedType}
->>>>>>> 7e8a50b5
+import br.unb.cic.oberon.ast.{ArrayType, Expression, Procedure, RecordType, Type, UserDefinedType,Undef}
 
 import scala.collection.mutable.Map
 import scala.collection.mutable.Stack
@@ -28,19 +24,18 @@
   private val global = Map.empty[String, T]
   private val stack = Stack.empty[Map[String, T]]
   private val procedures = Map.empty[String, Procedure]
-<<<<<<< HEAD
-  private val userTypes = Map.empty[String, ListBuffer[Expression]]
-=======
   private val userDefinedTypes = Map.empty[String, UserDefinedType]
 
->>>>>>> 7e8a50b5
+  private val userArrayTypes = Map.empty[String, ListBuffer[Expression]]
 
-  def setGlobalVariable(name: String, value: T) : Unit = {
-    global += name -> value
-  }
+  def setGlobalVariable(name: String, value: T) : Unit = global += name -> value
 
   def addUserDefinedType(userType: UserDefinedType) : Unit = {
     userDefinedTypes  += userDefinedTypeName(userType) -> userType
+    userType match {
+      case ArrayType(name, length, variableType) => userArrayTypes += name -> ListBuffer.fill(length)(Undef())
+      case _ => ???
+    }
   }
 
   def setLocalVariable(name: String, value: T) : Unit = {
@@ -48,13 +43,6 @@
       stack.push(Map.empty[String, T])
     }
     stack.top += name -> value
-  }
-
-  def setUserType(userDefinedType: UserDefinedType) : Unit = {
-    userDefinedType match {
-      case ArrayType(name, length, variableType) => userTypes += name -> ListBuffer.fill(length)(Undef())
-      case _ => ???
-    }
   }
 
   def setVariable(name: String, value: T) : Unit = {
@@ -73,22 +61,20 @@
     else None
   }
 
-<<<<<<< HEAD
   def reassignArray(name: String, index: Int, value: Expression) : Unit = {
-    if (userTypes.contains(name)) {
-      userTypes(name).update(index, value) 
+    if (userArrayTypes.contains(name)) {
+      userArrayTypes(name).update(index, value)
     }
   }
 
   def lookupArrayIndex(name: String, index: Int) : Option[Expression] = {
-    if (userTypes.contains(name) && userTypes(name).length > index) {
-      Some(userTypes(name)(index))
+    if (userArrayTypes.contains(name) && userArrayTypes(name).length > index) {
+      Some(userArrayTypes(name)(index))
     }
     else None
   }
-=======
+
   def lookupUserDefinedType(name: String) : Option[UserDefinedType] = userDefinedTypes.get(name)
->>>>>>> 7e8a50b5
 
   def declareProcedure(procedure: Procedure): Unit = procedures(procedure.name) = procedure
 
