--- conflicted
+++ resolved
@@ -2,20 +2,14 @@
 
 import br.unb.cic.oberon.ir.ast.{Type}
 
-class Address(t: Type) {}
+class Address(t: Type){}
 
-case class Name(id: String, t: Type) extends Address(t) {}
+case class Name(id: String, t:Type) extends Address(t){}
 
-case class Constant(value: String, t: Type) extends Address(t) {}
+case class Constant(value: String, t: Type) extends Address(t){}
 
-<<<<<<< HEAD
-class Temporary(t: Type, num: Int = 0, manual: Boolean = false)
-    extends Address(t) {
-  // num e manual somente para testes
-=======
 case class Temporary(t: Type, num: Int = 0, manual: Boolean = false) extends Address(t){
   //num e manual somente para testes
->>>>>>> 60d5831d
   import Temporary._
   var number = num
   if (!manual) {
@@ -23,13 +17,14 @@
     Temporary.counter += 1
   }
 
+
   def canEqual(a: Any): Boolean = a.isInstanceOf[Temporary]
 
   override def equals(that: Any): Boolean = {
     that match {
       case that: Temporary =>
         that.canEqual(this) &&
-        this.number == that.number
+          this.number == that.number
 
       case _ => false
     }
@@ -39,5 +34,5 @@
 object Temporary {
   var counter = 0
 
-  def reset(): Unit = { counter = 0 } // somente para testes
+  def reset(): Unit = {counter = 0}//somente para testes
 }