--- conflicted
+++ resolved
@@ -1,30 +1,10 @@
 package br.unb.cic.oberon.repl
 
-<<<<<<< HEAD
-import br.unb.cic.oberon.ir.ast.{
-  ArrayAssignment,
-  AssignmentStmt,
-  BoolValue,
-  Expression,
-  IntValue,
-  PointerAssignment,
-  REPLConstant,
-  REPLExpression,
-  REPLStatement,
-  REPLUserTypeDeclaration,
-  REPLVarDeclaration,
-  RecordAssignment,
-  Statement,
-  StringValue,
-  Undef,
-  Value,
-  VarAssignment
-}
-import br.unb.cic.oberon.interpreter.{EvalExpressionVisitor, Interpreter}
-=======
+
 import br.unb.cic.oberon.ir.ast.{ArrayAssignment, AssignmentStmt, BoolValue, Expression, IntValue, PointerAssignment, REPLConstant, REPLExpression, REPLStatement, REPLUserTypeDeclaration, REPLVarDeclaration, RecordAssignment, Statement, StringValue, Undef, Value, VarAssignment}
 import br.unb.cic.oberon.interpreter.Interpreter
->>>>>>> f9024ff2
+
+
 import br.unb.cic.oberon.parser.ScalaParser
 import br.unb.cic.oberon.transformations.CoreTransformer
 import org.jline.console.{CmdDesc, CmdLine, ScriptEngine}
@@ -51,12 +31,6 @@
   }
 
   val interpreter = new Interpreter
-<<<<<<< HEAD
-  val expressionEval = new EvalExpressionVisitor(interpreter)
-  // val coreVisitor = new CoreTransformer()
-=======
-  val coreVisitor = new CoreVisitor()
->>>>>>> f9024ff2
 
   override def getEngineName: String = this.getClass.getSimpleName
   override def getExtensions: java.util.List[String] =
@@ -77,13 +51,7 @@
     interpreter.env.lookup(name).isDefined
 
   override def put(name: String, value: Object): Unit = {
-<<<<<<< HEAD
-    // println(f"put call ($name = $value)")
-    interpreter.env.setGlobalVariable(name, objectToExpression(value))
-=======
-    //println(f"put call ($name = $value)")
     interpreter.env = interpreter.env.setGlobalVariable(name, objectToExpression(value))
->>>>>>> f9024ff2
   }
 
   override def get(name: String): Object = {
@@ -238,12 +206,7 @@
               case VarAssignment(name) =>
                 put(name, exp)
             }
-<<<<<<< HEAD
-          case s: Statement =>
-            interpreter.visit(CoreTransformer.reduceToCoreStatement(s))
-=======
-          case s: Statement => interpreter.execStatement(interpreter.env, coreVisitor.visit(s))
->>>>>>> f9024ff2
+          case s: Statement => interpreter.execStatement(interpreter.env, CoreTransformer.reduceToCoreStatement(s))
         }
       case e: REPLExpression => return expressionValue(e.exp)
     }
@@ -261,21 +224,11 @@
 
   private def objectToExpression(obj: Object): Expression = {
     obj.asInstanceOf[Any] match {
-<<<<<<< HEAD
-      case i: Int        => IntValue(i)
-      case s: String     => StringValue(s)
-      case b: Boolean    => BoolValue(b)
-      case e: Exception  => StringValue(e.getMessage)
-      case e: Expression => e.accept(expressionEval)
-      // case _: BoxedUnit => Undef()
-=======
       case i: Int => IntValue(i)
       case s: String => StringValue(s)
       case b: Boolean => BoolValue(b)
       case e: Exception => StringValue(e.getMessage)
       case e: Expression => interpreter.evalExpression(interpreter.env, e)
-      //case _: BoxedUnit => Undef()
->>>>>>> f9024ff2
       case _ =>
         if (obj != null) println(f"Cannot convert $obj to expression")
         Undef()
