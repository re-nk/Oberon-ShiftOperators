package br.unb.cic.oberon

import br.unb.cic.oberon.codegen.{CodeGenerator, JVMCodeGenerator, PaigesBasedGenerator}
import br.unb.cic.oberon.interpreter._
import br.unb.cic.oberon.parser.ScalaParser
import br.unb.cic.oberon.tc.TypeChecker
import br.unb.cic.oberon.repl.REPL
import org.rogach.scallop._
import org.rogach.scallop.exceptions

import java.nio.file.{Files, Paths, Path}
import java.util.Base64

object Main extends App {

  object conf extends ScallopConf(args) {
    version("Oberon 0.1.1-SNAPSHOT")
    banner("Compiler and interpreter for Oberon")

    object tc extends Subcommand("typeChecker") {
<<<<<<< HEAD
      val inputPath = opt[Path](name="in", descr = "Path of the input file", argName = "path", required=true)
      validatePathExists(inputPath)
    }
    object interpreter extends Subcommand("interpreter") {
      val inputPath = opt[Path](name="in", descr = "Path of the input file", argName = "path", required=true)
      validatePathExists(inputPath)
    }
    object compile extends Subcommand("compile") {
      val inputPath = opt[Path](name="in", descr = "Path of the input file", argName = "path", required=true)
      val outputPath = opt[Path](name = "out", descr = "Path of the output file", argName = "path", required=true)
      validatePathExists(inputPath)

      val backend = choice(name="backend", choices=Seq("llvm", "c", "jvm"), default=Some("c"), descr="Which backend to compile to", argName="backend")
=======
      val inputPath = opt[Path](name="in", descr = "Path of the input file", required=true)
      validatePathExists(inputPath)
    }
    object interpreter extends Subcommand("interpreter") {
      val inputPath = opt[Path](name="in", descr = "Path of the input file", required=true)
      validatePathExists(inputPath)
    }
    object compile extends Subcommand("compile") {
      val inputPath = opt[Path](name="in", descr = "Path of the input file", required=true)
      val outputPath = opt[Path](name = "out", descr = "Path of the output file", argName = "path", required=true)
      validatePathExists(inputPath)

      val backend = choice(name="backend", choices=Seq("llvm", "c", "jvm"), descr="Which backend to compile to", required=true)
>>>>>>> b494b110
    }
    object repl extends Subcommand("repl") {}

    addSubcommand(tc)
    addSubcommand(interpreter)
    addSubcommand(compile)
    addSubcommand(repl)
    requireSubcommand()

    verify()
  }

  conf.subcommand match {
    case Some(conf.tc) => typeCheck()
    case Some(conf.interpreter) => interpret()
    case Some(conf.compile) => compile()
    case Some(conf.repl) => REPL.runREPL()
  }

  private def compile() {
    val content = Files.readString(conf.compile.inputPath.get.get)
    val module = ScalaParser.parse(content)

    conf.compile.backend.get.get match {
      case "c" => {
        val generatedCode = (new PaigesBasedGenerator).generateCode(module)
        Files.writeString(conf.compile.outputPath.get.get, generatedCode)
      }
      case "jvm" => {
        val generatedCode = JVMCodeGenerator.generateCode(module)
        Files.write(conf.compile.outputPath.get.get, Base64.getDecoder.decode(generatedCode))
      }
      case "llvm" => {
        Files.writeString(conf.compile.outputPath.get.get, "LLVM :)")
      }
    }
  }

  private def interpret() = {
    val content = Files.readString(conf.interpreter.inputPath.get.get)
    val module = ScalaParser.parse(content)

    val interpreter = new Interpreter()
    val result = module.accept(interpreter)
  }

  private def typeCheck() = {
    val content = Files.readString(conf.tc.inputPath.get.get)
    val module = ScalaParser.parse(content)

    val visitor = new TypeChecker()
    val errors = visitor.visit(module)
    if (errors.isEmpty) {
      println("The code is correctly typed")
    } else {
      println("Type errors detected:")
      errors.filter(v => (v._2 != "None")).foreach(v => println(v))
    }
  }
}<|MERGE_RESOLUTION|>--- conflicted
+++ resolved
@@ -18,36 +18,23 @@
     banner("Compiler and interpreter for Oberon")
 
     object tc extends Subcommand("typeChecker") {
-<<<<<<< HEAD
       val inputPath = opt[Path](name="in", descr = "Path of the input file", argName = "path", required=true)
       validatePathExists(inputPath)
     }
+
     object interpreter extends Subcommand("interpreter") {
       val inputPath = opt[Path](name="in", descr = "Path of the input file", argName = "path", required=true)
       validatePathExists(inputPath)
     }
+
     object compile extends Subcommand("compile") {
       val inputPath = opt[Path](name="in", descr = "Path of the input file", argName = "path", required=true)
       val outputPath = opt[Path](name = "out", descr = "Path of the output file", argName = "path", required=true)
-      validatePathExists(inputPath)
+      val backend = choice(name="backend", choices=Seq("llvm", "c", "jvm"), default=Some("c"), descr="Which backend to compile to", argName="backend")
 
-      val backend = choice(name="backend", choices=Seq("llvm", "c", "jvm"), default=Some("c"), descr="Which backend to compile to", argName="backend")
-=======
-      val inputPath = opt[Path](name="in", descr = "Path of the input file", required=true)
       validatePathExists(inputPath)
     }
-    object interpreter extends Subcommand("interpreter") {
-      val inputPath = opt[Path](name="in", descr = "Path of the input file", required=true)
-      validatePathExists(inputPath)
-    }
-    object compile extends Subcommand("compile") {
-      val inputPath = opt[Path](name="in", descr = "Path of the input file", required=true)
-      val outputPath = opt[Path](name = "out", descr = "Path of the output file", argName = "path", required=true)
-      validatePathExists(inputPath)
 
-      val backend = choice(name="backend", choices=Seq("llvm", "c", "jvm"), descr="Which backend to compile to", required=true)
->>>>>>> b494b110
-    }
     object repl extends Subcommand("repl") {}
 
     addSubcommand(tc)
