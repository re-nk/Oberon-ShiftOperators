package br.unb.cic.oberon

import br.unb.cic.oberon.codegen.{CodeGenerator, JVMCodeGenerator, PaigesBasedGenerator}
import br.unb.cic.oberon.interpreter._
import br.unb.cic.oberon.parser.ScalaParser
import br.unb.cic.oberon.tc.TypeChecker
import br.unb.cic.oberon.repl.REPL
import org.rogach.scallop._
import org.rogach.scallop.exceptions

import java.nio.file.{Files, Paths, Path}
import java.util.Base64

object Main extends App {

  object conf extends ScallopConf(args) {
    version("Oberon 0.1.1-SNAPSHOT")
    banner("Compiler and interpreter for Oberon")

    object tc extends Subcommand("typeChecker") {
      val inputPath = opt[Path](name="in", descr = "Path of the input file", argName = "path", required=true)
      validatePathExists(inputPath)
    }
    object interpreter extends Subcommand("interpreter") {
      val inputPath = opt[Path](name="in", descr = "Path of the input file", argName = "path", required=true)
      validatePathExists(inputPath)
    }
    object compile extends Subcommand("compile") {
      val inputPath = opt[Path](name="in", descr = "Path of the input file", argName = "path", required=true)
      val outputPath = opt[Path](name = "out", descr = "Path of the output file", argName = "path", required=true)
      validatePathExists(inputPath)

<<<<<<< HEAD
  /* end of the main block */

  /**
   * Executes the REPL (Read, Eval, Print, Loop) program
   */
  private def runREPL() = {
    REPL.runREPL()
  }

  /**
   * Executes the Oberon compiler.
   *
   * @param generator Either the CCodeGenerator or the JVMCodeGenerator
   * @param config the paths to the Oberon input and output files
   */
  private def compile(generator: CodeGenerator[String], config: List[String]) = {
    if(config.size != 2) {
      throw new RuntimeException("Wrong number of program arguments.")
=======
      val backend = choice(name="backend", choices=Seq("llvm", "c", "jvm"), default=Some("c"), descr="Which backend to compile to", argName="backend")
>>>>>>> e3ac5a1b
    }
    object repl extends Subcommand("repl") {}

    addSubcommand(tc)
    addSubcommand(interpreter)
    addSubcommand(compile)
    addSubcommand(repl)
    requireSubcommand()

    verify()
  }

  conf.subcommand match {
    case Some(conf.tc) => typeCheck()
    case Some(conf.interpreter) => interpret()
    case Some(conf.compile) => compile()
    case Some(conf.repl) => REPL.runREPL()
  }

  private def compile() {
    val content = Files.readString(conf.compile.inputPath.get.get)
    val module = ScalaParser.parse(content)

    conf.compile.backend.get.get match {
      case "c" => {
        val generatedCode = (new PaigesBasedGenerator).generateCode(module)
        Files.writeString(conf.compile.outputPath.get.get, generatedCode)
      }
      case "jvm" => {
        val generatedCode = JVMCodeGenerator.generateCode(module)
        Files.write(conf.compile.outputPath.get.get, Base64.getDecoder.decode(generatedCode))
      }
      case "llvm" => {
        Files.writeString(conf.compile.outputPath.get.get, "LLVM :)")
      }
    }
  }

  private def interpret() = {
    val content = Files.readString(conf.interpreter.inputPath.get.get)
    val module = ScalaParser.parse(content)

    val interpreter = new Interpreter()
    val result = module.accept(interpreter)
  }

  private def typeCheck() = {
    val content = Files.readString(conf.tc.inputPath.get.get)
    val module = ScalaParser.parse(content)

    val visitor = new TypeChecker()
    val errors = visitor.visit(module)
    if (errors.isEmpty) {
      println("The code is correctly typed")
    } else {
      println("Type errors detected:")
      errors.filter(v => (v._2 != "None")).foreach(v => println(v))
    }
  }
}<|MERGE_RESOLUTION|>--- conflicted
+++ resolved
@@ -30,28 +30,7 @@
       val outputPath = opt[Path](name = "out", descr = "Path of the output file", argName = "path", required=true)
       validatePathExists(inputPath)
 
-<<<<<<< HEAD
-  /* end of the main block */
-
-  /**
-   * Executes the REPL (Read, Eval, Print, Loop) program
-   */
-  private def runREPL() = {
-    REPL.runREPL()
-  }
-
-  /**
-   * Executes the Oberon compiler.
-   *
-   * @param generator Either the CCodeGenerator or the JVMCodeGenerator
-   * @param config the paths to the Oberon input and output files
-   */
-  private def compile(generator: CodeGenerator[String], config: List[String]) = {
-    if(config.size != 2) {
-      throw new RuntimeException("Wrong number of program arguments.")
-=======
       val backend = choice(name="backend", choices=Seq("llvm", "c", "jvm"), default=Some("c"), descr="Which backend to compile to", argName="backend")
->>>>>>> e3ac5a1b
     }
     object repl extends Subcommand("repl") {}
 
