package br.unb.cic.oberon.cfg

import br.unb.cic.oberon.ast.{CaseAlternative, CaseStmt, IfElseStmt, Procedure, RangeCase, SequenceStmt, SimpleCase, Statement, WhileStmt}
import scalax.collection.mutable.Graph
import scalax.collection.GraphEdge
import scalax.collection.GraphPredef.EdgeAssoc

trait GraphNode

case class StartNode() extends GraphNode
case class SimpleNode(stmt: Statement) extends GraphNode
case class EndNode() extends GraphNode

trait ControlFlowGraphBuilder {
  def createControlFlowGraph(procedure: Procedure): Graph[GraphNode, GraphEdge.DiEdge] // Graph
  def createControlFlowGraph(stmt: Statement): Graph[GraphNode, GraphEdge.DiEdge] // Graph
}

class IntraProceduralGraphBuilder extends ControlFlowGraphBuilder {
  override def createControlFlowGraph(procedure: Procedure): Graph[GraphNode, GraphEdge.DiEdge] = {
    createControlFlowGraph(procedure.stmt)
  }

  override def createControlFlowGraph(stmt: Statement): Graph[GraphNode, GraphEdge.DiEdge] = {
    var g = Graph[GraphNode, GraphEdge.DiEdge]()

    stmt match {
      case SequenceStmt(stmts) =>
        g += StartNode() ~> SimpleNode(stmts.head)
        createControlFlowGraph(stmts, g)
      case _ =>
        g += StartNode() ~> SimpleNode(stmt)
        g += SimpleNode(stmt) ~> EndNode()
    }
  }

  /**
   * A recursive definition that generates a graph from a list of stmts
   * @param stmts list of statements
   * @param g a graph used as accumulator
   * @return a new version of the graph
   */
  def createControlFlowGraph(stmts: List[Statement], g: Graph[GraphNode, GraphEdge.DiEdge]): Graph[GraphNode, GraphEdge.DiEdge] =
    stmts match {
      case s1 :: s2 :: rest => {                     // case the list has at least two elements. this is the recursive case
          s1 match {
            case IfElseStmt(_, _, Some(_)) => {      // in this case, we do not create an edge from s1 -> s2
              processStmtNode(s1, Some(s2), g)
              createControlFlowGraph(s2 :: rest, g)  
            }
            case CaseStmt(_, _, Some(_)) => {
              processStmtNode(s1, Some(s2), g)
              createControlFlowGraph(s2 :: rest, g)
            }
            case _ => {
              g += SimpleNode(s1) ~> SimpleNode(s2)
              processStmtNode(s1, Some(s2), g)
              createControlFlowGraph(s2 :: rest, g)
            }
          }
        }
        case s1 :: List() => {                       // case the list has just one element. this is the base case
          g += SimpleNode(s1) ~> EndNode()
          processStmtNode(s1, None, g)                     // process the singleton node of the stmts list of statements
          return g
        }
      }


  /**
   * Handle the specific logic for building a graph from the "from" stmt
   * @param from the from statement
   * @param target the optional target statement
   * @param g the cumulative graph
   * @return a new version of the graph
   */
  def processStmtNode(from: Statement, target: Option[Statement], g: Graph[GraphNode, GraphEdge.DiEdge]): Graph[GraphNode, GraphEdge.DiEdge] = {
    from match {
      case IfElseStmt(_, thenStmt, optionalElseStmt) => {
        processStmtNode(from, thenStmt, target, g)
        if (optionalElseStmt.isDefined) {
          processStmtNode(from, optionalElseStmt.get, target, g)
        }
        g // returns g
      }
      case WhileStmt(_, whileStmt) => {
        processStmtNode(from, whileStmt, target, g)
      }
<<<<<<< HEAD
      case ForStmt(init,_ ,forStmt) => {
        processStmtNode(init, forStmt, target, g)
      }
      case _ => g    // if not a compound stmt (e.g., procedure call, assignment, ...), just return the graph g
     }
=======

      case CaseStmt(_, cases, optionalElseStmt) => {
        cases.foreach((caseA) => {
          caseA match {
            case SimpleCase(_, stmt) => {
              processStmtNode(from, stmt, target, g)
            }
            case RangeCase(_, _, stmt) => {
              processStmtNode(from, stmt, target, g)
            }
          }
        })
        if (optionalElseStmt.isDefined) {
          processStmtNode(from, optionalElseStmt.get, target, g)
        } else {
          g += SimpleNode(from) ~> SimpleNode(target.get)
        }
        g
      }

      // TODO: write here the remaining "compound" stmts: e.g.,: ForStmt, ...
      //       This is particularly important fro groups 04 and 09.
      case _ => g // if not a compound stmt (e.g., procedure call, assignment, ...), just return the graph g
    }
>>>>>>> b461811d
  }
  /**
   * Deals with the cases where the "target" statement is a sequence stmt
   * @param from the from statement
   * @param target the target statement
   * @param end the possible "end" statement
   * @param g the cumulative graph
   * @return a new version of the graph.
   */
  def processStmtNode(from: Statement, target: Statement, end: Option[Statement], g: Graph[GraphNode, GraphEdge.DiEdge]): Graph[GraphNode, GraphEdge.DiEdge] = {
    target match {
      case SequenceStmt(stmts) => {             // if the target is a SequenceStmt, we have to create "sub-graph"
        g += SimpleNode(from) ~> SimpleNode(stmts.head)                 // create an edge from "from" to the first elements of the list stmts
        if(end.isDefined) {
          g += SimpleNode(stmts.last) ~> SimpleNode(end.get)
        }
        createControlFlowGraph(stmts, g)
      }
      case _ => {
        g += SimpleNode(from) ~> SimpleNode(target)
        if(end.isDefined) {
          g += SimpleNode(target) ~> SimpleNode(end.get)
        }
        g  // remember, the last statement corresponds to the "return statement"
      }
   }
  }
}

<|MERGE_RESOLUTION|>--- conflicted
+++ resolved
@@ -86,14 +86,11 @@
       case WhileStmt(_, whileStmt) => {
         processStmtNode(from, whileStmt, target, g)
       }
-<<<<<<< HEAD
       case ForStmt(init,_ ,forStmt) => {
         processStmtNode(init, forStmt, target, g)
       }
       case _ => g    // if not a compound stmt (e.g., procedure call, assignment, ...), just return the graph g
      }
-=======
-
       case CaseStmt(_, cases, optionalElseStmt) => {
         cases.foreach((caseA) => {
           caseA match {
@@ -117,7 +114,6 @@
       //       This is particularly important fro groups 04 and 09.
       case _ => g // if not a compound stmt (e.g., procedure call, assignment, ...), just return the graph g
     }
->>>>>>> b461811d
   }
   /**
    * Deals with the cases where the "target" statement is a sequence stmt
