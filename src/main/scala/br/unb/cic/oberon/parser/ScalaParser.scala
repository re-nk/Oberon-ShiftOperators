package br.unb.cic.oberon.parser

import br.unb.cic.oberon.util.Resources
import org.antlr.v4.runtime._
import br.unb.cic.oberon.ast._

import scala.collection.mutable.ListBuffer
import scala.jdk.CollectionConverters._

/**
 * A parser for the Oberon language using
 * the ANTLR infrastructure. The main idea of
 * this parser is to parse a Oberon source code
 * and convert it into our Oberon AST representation
 * in Scala. Here we use the ANTLR idiom for parsing
 * source code.
 *
 * @author rbonifacio
 */
object ScalaParser {
  def parse(input: String): OberonModule = {
    val charStream = new ANTLRInputStream(input)
    val lexer = new OberonLexer(charStream)
    val tokens = new CommonTokenStream(lexer)
    val parser = new OberonParser(tokens)

    val visitor = new ParserVisitor
    visitor.visitCompilationUnit(parser.compilationUnit())
    visitor.module
  }

<<<<<<< HEAD
  def parseResource(resource: String): OberonModule = {
    parse(Resources.getContent(resource))
  }
=======
  def parserREPL(input: String): REPL = {
    val charStream = new ANTLRInputStream(input)
    val lexer = new OberonLexer(charStream)
    val tokens = new CommonTokenStream(lexer)
    val parser = new OberonParser(tokens)

    val visitor = new ParserVisitor
    val replVisitor = new visitor.REPLVisitor()

    replVisitor.visit(parser.repl())
    replVisitor.repl
  }

>>>>>>> cce4ffdb
}

class ParserVisitor {
  var module: OberonModule = _
  var variables : List[br.unb.cic.oberon.ast.VariableDeclaration] = List()
  var imptAliases = scala.collection.mutable.Map.empty[String, String] // Map[Module Alias, Module Name]


  def visitCompilationUnit(ctx: OberonParser.CompilationUnitContext): Unit = {
    val name = ctx.name
    val submodules = visitImport(ctx.imports())
    val constants = ctx.declarations().constant().asScala.toList.map(c => visitConstant(c))
    variables = ctx.declarations().varDeclaration().asScala.toList.map(v => visitVariableDeclaration(v)).flatten
    val procedures = ctx.declarations().procedure().asScala.toList.map(p => visitProcedureDeclaration(p))
    val userTypes = ctx.declarations().userTypeDeclaration().asScala.toList.map(t => visitUserDefinedType(t))
    val block = visitModuleBlock(ctx.block())

    module = OberonModule(name.getText, submodules, userTypes, constants, variables, procedures, block)
  }

  /**
   * Visit a block declaration. If the block context is null,
   * we return None. Else, we return a statement with the
   * block statement.
   *
   * @param ctx block statement of an Oberon module
   * @return an abstract representation of a statement
   */
  private def visitModuleBlock(ctx: OberonParser.BlockContext) =
    if (ctx != null) {
      val stmtVisitor = new StatementVisitor()
      ctx.accept(stmtVisitor)
      Some(stmtVisitor.stmt)
    }
    else {
      None
    }

    def visitImport(ctx: OberonParser.ImportsContext): Set[String] = {
      if (ctx != null) {
        val imports = ctx.imptList.impt.asScala.toList

        imports.map(visitImportAlias _)

        val submodules = imports.map(_.name.getText)
        Set.from(submodules)
      } else {
        Set.empty
      }
    }

    def visitImportAlias(ctx: OberonParser.ImptAliasedContext) = {
      if (ctx.alias != null)
        imptAliases += ctx.alias.getText -> ctx.name.getText
    }

    /**
     * @brief Qualify takes a qualified name and returns a string representation of it. For instance, if we are in a
     * module A and try to qualify a variable x, this method would return "A::x" as that literal string.
     */
    def qualify(ctx: OberonParser.QualifiedNameContext): String = {
      val module: String = ctx.module.getText
      val name: String = ctx.name.getText

      module + "::" + name
    }

  /**
   * Visit a constant declaration.
   *
   * @param ctx constant declaration visited
   * @return a constant declaration representation
   */
  def visitConstant(ctx: OberonParser.ConstantContext): Constant = {
    val variable = ctx.constName.getText
    val v = new ExpressionVisitor()
    ctx.accept(v)
    Constant(variable, v.exp)
  }

  /**
   * Visit a variable declaration
   *
   * @param ctx variable declaration context
   * @return a variable declaration representation
   */
  def visitVariableDeclaration(ctx: OberonParser.VarDeclarationContext): List[VariableDeclaration] = {
    val variableType = visitOberonType(ctx.varType)
    ctx.vars.asScala.toList.map(v => VariableDeclaration(v.getText, variableType))
  }

  def visitProcedureDeclaration(ctx: OberonParser.ProcedureContext): Procedure = {
    val name = ctx.name.getText
    val args = ctx.formals().formalArg().asScala.toList.map(formal => visitFormalArg(formal)).flatten
    val constants = ctx.declarations().constant().asScala.toList.map(c => visitConstant(c))
    val variables = ctx.declarations().varDeclaration().asScala.toList.map(v => visitVariableDeclaration(v)).flatten
    val block = visitModuleBlock(ctx.block())

    val returnType = if (ctx.procedureType != null) Some(visitOberonType(ctx.procedureType)) else None

    Procedure(name, args, returnType, constants, variables, block.get)
  }

  def visitFormalArg(ctx: OberonParser.FormalArgContext): List[FormalArg] = {
    val argType = visitOberonType(ctx.argType)
    ctx.args.asScala.toList.map(arg => FormalArg(arg.getText, argType))
  }

  def visitUserDefinedType(ctx: OberonParser.UserTypeDeclarationContext): UserDefinedType = {
    val userTypeVisitor = new UserDefinedTypeVisitor()

    ctx.accept(userTypeVisitor)
    userTypeVisitor.uType
  }

  /**
   * Visit an oberon type.
   *
   * Note: this implementation uses pattern matching
   * as an expression.
   *
   * @param ctx the oberon type context
   * @return a oberon type representation.
   */
  def visitOberonType(ctx: OberonParser.OberonTypeContext): Type = {
    val typeVisitor = new OberonTypeVisitor()
    ctx.accept(typeVisitor)

    if (typeVisitor.baseType == null) UndefinedType else typeVisitor.baseType
  }


  class OberonTypeVisitor extends OberonBaseVisitor[Unit] {
    var baseType: Type = _

    override def visitIntegerType(ctx: OberonParser.IntegerTypeContext): Unit = {
      baseType = IntegerType
    }

    override def visitRealType(ctx: OberonParser.RealTypeContext): Unit = {
      baseType = RealType
    }

    override def visitShortType(ctx: OberonParser.ShortTypeContext): Unit = {
      baseType = ShortType

    }

    override def visitLongRealType(ctx: OberonParser.LongRealTypeContext): Unit = {
      baseType = LongRealType
    }

    override def visitLongType(ctx: OberonParser.LongTypeContext): Unit = {
      baseType = LongType

    }

    override def visitBooleanType(ctx: OberonParser.BooleanTypeContext): Unit = {
      baseType = BooleanType
    }

    override def visitCharacterType(ctx: OberonParser.CharacterTypeContext): Unit = {
      baseType = CharacterType
    }

    override def visitReferenceType(ctx: OberonParser.ReferenceTypeContext): Unit = {
      val nameType = ctx.name.getText
      baseType = ReferenceToUserDefinedType(nameType)
    }
  }

  class REPLVisitor() extends OberonBaseVisitor[Unit] {
    var repl: REPL = _

    override def visitREPLVarDeclaration(ctx: OberonParser.REPLVarDeclarationContext): Unit = {
      val v = ctx.varDeclaration()
      val declarations = visitVariableDeclaration(v)
      repl = REPLVarDeclaration(declarations)
    }

    override def visitREPLConstant(ctx: OberonParser.REPLConstantContext): Unit = {
      val c = ctx.constant()
      val constant = ParserVisitor.this.visitConstant(c)
      repl = REPLConstant(constant)
    }

    override def visitREPLStatement(ctx: OberonParser.REPLStatementContext): Unit = {
      val s = ctx.statement()
      val stmtVisitor = new StatementVisitor
      s.accept(stmtVisitor)
      repl = REPLStatement(stmtVisitor.stmt)
    }

    override def visitREPLExpression(ctx: OberonParser.REPLExpressionContext): Unit = {
      val e = ctx.expression()
      val expVisitor = new ExpressionVisitor
      e.accept(expVisitor)
      repl = REPLExpression(expVisitor.exp)
    }

    override def visitREPLUserTypeDeclaration(ctx: OberonParser.REPLUserTypeDeclarationContext): Unit = {
      val u = ctx.userTypeDeclaration()
      val userDeclarations = visitUserDefinedType(u)
      repl = REPLUserTypeDeclaration(userDeclarations)
    }
  }

  /* A visitor for parsing expressions */
  class ExpressionVisitor() extends OberonBaseVisitor[Unit] {
    var exp: Expression = _

    /*
      Here we differentiate the integer types.
      'a' is the name of the variable we are looking for and
      'variables' contains all the variables in current program with its respective type.
    */
    override def visitIntValue(ctx: OberonParser.IntValueContext): Unit =
    {
      var a = ctx.parent.parent.getText().split(":")(0)

      for(v <- variables)
      {
        if(v.name == a)
        {
          if(v.variableType == IntegerType)
            exp = IntValue(ctx.getText.toInt);
          else if (v.variableType == ShortType)
            exp = ShortValue(ctx.getText.toShort);
          else exp = LongValue(ctx.getText.toLong)

          return
        }
      }
      exp = IntValue(ctx.getText.toInt);
    }


    /*
      Same thing above, but with real types
    */
    override def visitRealValue(ctx: OberonParser.RealValueContext): Unit =
      {
        var a = ctx.parent.parent.getText().split(":")(0)

        for(v <- variables)
        {
          if(v.name == a)
          {
            if(v.variableType == RealType)
              exp = RealValue(ctx.getText.toFloat);
            else
              exp = LongRealValue(ctx.getText.toDouble)

            return
          }
        }

        exp = RealValue(ctx.getText.toFloat);
      }

    override def visitBoolValue(ctx: OberonParser.BoolValueContext): Unit =
      exp = BoolValue(ctx.getText == "True")

    override def visitCharValue(ctx: OberonParser.CharValueContext): Unit =
      exp = CharValue(ctx.getText.charAt(1))

    override def visitFieldAccess(ctx: OberonParser.FieldAccessContext): Unit = {
      val visitor = new ExpressionVisitor()

      ctx.expression().accept(visitor)
      val parentExpression = visitor.exp

      val expressionName = ctx.name.getText

      exp = FieldAccessExpression(parentExpression, expressionName)
    }

    override def visitArraySubscript(ctx: OberonParser.ArraySubscriptContext): Unit = {
      ctx.arrayBase.accept(this)
      val arrayBase = exp

      ctx.index.accept(this)
      val index = exp

      exp = ArraySubscript(arrayBase, index)
    }

    override def visitRelExpression(ctx: OberonParser.RelExpressionContext): Unit =
      visitBinExpression(ctx.left, ctx.right, expression(ctx.opr.getText))

    override def visitAddExpression(ctx: OberonParser.AddExpressionContext): Unit =
      visitBinExpression(ctx.left, ctx.right, expression(ctx.opr.getText))

    override def visitMultExpression(ctx: OberonParser.MultExpressionContext): Unit =
      visitBinExpression(ctx.left, ctx.right, expression(ctx.opr.getText))

    override def visitVariable(ctx: OberonParser.VariableContext): Unit =
      exp = VarExpression(ctx.getText)

    override def visitBrackets(ctx: OberonParser.BracketsContext): Unit = {
      ctx.expression().accept(this)
    }

    override def visitFunctionCall(ctx: OberonParser.FunctionCallContext): Unit = {
      val name = ctx.name.getText
      val args = new ListBuffer[Expression]

      ctx.arguments().expression().forEach(e => {
        e.accept(this)
        args += exp
      })
      exp = FunctionCallExpression(name, args.toList)
    }

    private def expression(opr: String): (Expression, Expression) => Expression =
      opr match {
        case "=" => EQExpression
        case "#" => NEQExpression
        case ">" => GTExpression
        case "<" => LTExpression
        case ">=" => GTEExpression
        case "<=" => LTEExpression
        case "+" => AddExpression
        case "-" => SubExpression
        case "*" => MultExpression
        case "/" => DivExpression
        case "&&" => AndExpression
        case "||" => OrExpression
      }

    /*
     * The "ugly", though necessary code for visiting binary expressions.
     */
    private def visitBinExpression(left: OberonParser.ExpressionContext, right: OberonParser.ExpressionContext, constructor: (Expression, Expression) => Expression) {
      left.accept(this) // first visit the left hand side of an expression.
      val lhs = exp // assign the result to the value lhs
      right.accept(this) // second, visit the right hand side of an expression
      val rhs = exp // assign the result to the value rhs
      exp = constructor(lhs, rhs) // assign the result to exp, using the 'constructor' to set the actual expression
    }
  }

  /* a visitor for parsing statements */
  class StatementVisitor extends OberonBaseVisitor[Unit] {
    var stmt: Statement = _

    override def visitAssignmentStmt(ctx: OberonParser.AssignmentStmtContext): Unit = {
      val varName = ctx.`var`.getText
      val visitor = new ExpressionVisitor()
      ctx.exp.accept(visitor)
      stmt = AssignmentStmt(varName, visitor.exp)
    }

    override def visitEAssignmentStmt(ctx: OberonParser.EAssignmentStmtContext): Unit = {
      val visitor = new ExpressionVisitor()
      ctx.exp.accept(visitor)

      val EAssignmentVisitor = new AssignmentAlternativeVisitor()

      ctx.designator.accept(EAssignmentVisitor)
      val designator = EAssignmentVisitor.assignmentAlt

      stmt = EAssignmentStmt(designator, visitor.exp)
    }

    override def visitSequenceStmt(ctx: OberonParser.SequenceStmtContext): Unit = {
      val stmts = new ListBuffer[Statement]

      ctx.statement().asScala.toList.foreach(s => {
        s.accept(this)
        stmts += stmt
      })
      stmt = SequenceStmt(flatSequenceOfStatements(stmts.toList))
    }

    def flatSequenceOfStatements(stmts: List[Statement]): List[Statement] =
      stmts match {
        case SequenceStmt(ss) :: rest => flatSequenceOfStatements(ss) ++ flatSequenceOfStatements(rest)
        case s :: rest => s :: flatSequenceOfStatements(rest)
        case Nil => List()
      }

    override def visitReadCharStmt(ctx: OberonParser.ReadCharStmtContext): Unit = {
      val varName = ctx.`var`.getText
      stmt = ReadCharStmt(varName)
    }

    override def visitReadLongRealStmt(ctx: OberonParser.ReadLongRealStmtContext): Unit = {
      val varName = ctx.`var`.getText
      stmt = ReadLongRealStmt(varName)
    }

    override def visitReadRealStmt(ctx: OberonParser.ReadRealStmtContext): Unit = {
      val varName = ctx.`var`.getText
      stmt = ReadRealStmt(varName)
    }

    override def visitReadLongIntStmt(ctx: OberonParser.ReadLongIntStmtContext): Unit = {
      val varName = ctx.`var`.getText
      stmt = ReadLongIntStmt(varName)
    }

    override def visitReadIntStmt(ctx: OberonParser.ReadIntStmtContext): Unit = {
      val varName = ctx.`var`.getText
      stmt = ReadIntStmt(varName)
    }

    override def visitReadShortIntStmt(ctx: OberonParser.ReadShortIntStmtContext): Unit = {
      val varName = ctx.`var`.getText
      stmt = ReadShortIntStmt(varName)
    }

    override def visitWriteStmt(ctx: OberonParser.WriteStmtContext): Unit = {
      val visitor = new ExpressionVisitor()
      ctx.expression().accept(visitor)
      stmt = WriteStmt(visitor.exp)
    }

    override def visitProcedureCall(ctx: OberonParser.ProcedureCallContext): Unit = {
      val name = ctx.name.getText
      val args = new ListBuffer[Expression]
      val visitor = new ExpressionVisitor()

      ctx.arguments().expression().asScala.map(e => {
        e.accept(visitor)
        args += visitor.exp
      })
      stmt = ProcedureCallStmt(name, args.toList)
    }

    override def visitIfElseStmt(ctx: OberonParser.IfElseStmtContext): Unit = {
      val visitor = new ExpressionVisitor()

      ctx.cond.accept(visitor)
      val condition = visitor.exp

      ctx.thenStmt.accept(this)
      val thenStmt = stmt

      val elseStmt = if (ctx.elseStmt != null) {
        ctx.elseStmt.accept(this)
        Some(stmt)
      } else None

      stmt = IfElseStmt(condition, thenStmt, elseStmt)
    }

    override def visitLoopStmt(ctx: OberonParser.LoopStmtContext): Unit = {
      ctx.stmt.accept(this)
      val block = stmt
      stmt = LoopStmt(block)
    }

    override def visitExitStmt(ctx: OberonParser.ExitStmtContext): Unit = {
      stmt = ExitStmt()
    }

    override def visitIfElseIfStmt(ctx: OberonParser.IfElseIfStmtContext): Unit = {
      val visitor = new ExpressionVisitor()

      ctx.expression().accept(visitor)
      val condition = visitor.exp
      ctx.thenStmt.accept(this)
      val thenStmt = stmt

      val elsifStmt = new ListBuffer[ElseIfStmt]
      ctx.elsifs.asScala.toList.foreach(e => {
        e.expression().accept(visitor)
        val elsifCondition = visitor.exp
        e.stmt.accept(this)
        val elsifThenStmt = stmt
        elsifStmt += ElseIfStmt(elsifCondition, elsifThenStmt)
      })

      val elseStmt = if (ctx.elseStmt != null) {
        ctx.elseStmt.accept(this)
        Some(stmt)
      } else None

      stmt = IfElseIfStmt(condition, thenStmt, elsifStmt.toList, elseStmt)
    }

    override def visitCaseStmt(ctx: OberonParser.CaseStmtContext): Unit = {
      val expressionVisitor = new ExpressionVisitor()

      ctx.expression().accept(expressionVisitor)
      val caseExp = expressionVisitor.exp

      val caseVisitor = new CaseAlternativeVisitor()

      val cases = new ListBuffer[CaseAlternative]
      ctx.cases.asScala.toList.foreach(e => {
        e.accept(caseVisitor)
        cases += caseVisitor.caseAlt
      })

      val elseStmt = if (ctx.elseStmt != null) {
        ctx.elseStmt.accept(this)
        Some(stmt)
      } else None

      stmt = CaseStmt(caseExp, cases.toList, elseStmt)
    }

    override def visitWhileStmt(ctx: OberonParser.WhileStmtContext): Unit = {
      val visitor = new ExpressionVisitor()

      ctx.expression().accept(visitor)
      val condition = visitor.exp

      ctx.stmt.accept(this)
      val whileStmt = stmt

      stmt = WhileStmt(condition, whileStmt)
    }


    override def visitRepeatUntilStmt(ctx: OberonParser.RepeatUntilStmtContext): Unit = {
      val visitor = new ExpressionVisitor()

      ctx.expression().accept(visitor)
      val condition = visitor.exp

      ctx.stmt.accept(this)
      val repeatUntilStmt = stmt

      stmt = RepeatUntilStmt(condition, repeatUntilStmt)
    }

    override def visitForStmt(ctx: OberonParser.ForStmtContext): Unit = {
      val visitor = new ExpressionVisitor()

      ctx.init.accept(this)
      val init = stmt

      ctx.expression().accept(visitor)
      val condition = visitor.exp

      ctx.stmt.accept(this)
      val block = stmt

      stmt = ForStmt(init, condition, block)
    }

    override def visitForRangeStmt(ctx: OberonParser.ForRangeStmtContext): Unit = {
      val visitor = new ExpressionVisitor()

      val varName = ctx.`var`.getText
      val variable = VarExpression(varName)

      ctx.min.accept(visitor)
      val rangeMin = visitor.exp

      ctx.max.accept(visitor)
      val rangeMax = visitor.exp

      ctx.stmt.accept(this)
      val block = stmt

      // Instantiating the values for the basic ForStmt

      // var := rangeMin
      val init = AssignmentStmt(variable.name, rangeMin)

      // var <= rangeMax
      val condition = LTEExpression(variable, rangeMax)

      // var := var + 1
      val accumulator = AssignmentStmt(variable.name, AddExpression(variable, IntValue(1)))

      // stmt; var := var + 1
      val realBlock = SequenceStmt(List(block, accumulator))

      stmt = ForStmt(init, condition, realBlock)
    }

    override def visitReturnStmt(ctx: OberonParser.ReturnStmtContext): Unit = {
      val visitor = new ExpressionVisitor()
      ctx.exp.accept(visitor)
      stmt = ReturnStmt(visitor.exp)
    }
  }

  class CaseAlternativeVisitor extends OberonBaseVisitor[Unit] {
    var caseAlt: CaseAlternative = _

    override def visitSimpleCase(ctx: OberonParser.SimpleCaseContext): Unit = {
      val expVisitor = new ExpressionVisitor()

      ctx.expression().accept(expVisitor)
      val condition = expVisitor.exp

      val stmtVisitor = new StatementVisitor()

      ctx.stmt.accept(stmtVisitor)
      val stmt = stmtVisitor.stmt

      caseAlt = SimpleCase(condition, stmt)
    }

    override def visitRangeCase(ctx: OberonParser.RangeCaseContext): Unit = {
      var expressionVisitor = new ExpressionVisitor()
      ctx.min.accept(expressionVisitor)
      var min = expressionVisitor.exp

      ctx.max.accept(expressionVisitor)
      var max = expressionVisitor.exp

      var statementVisitor = new StatementVisitor()
      ctx.stmt.accept(statementVisitor)
      var stmt = statementVisitor.stmt

      caseAlt = RangeCase(min, max, stmt)
    }
  }

  class AssignmentAlternativeVisitor extends OberonBaseVisitor[Unit] {
    var assignmentAlt: AssignmentAlternative = _

    override def visitVarAssignment(ctx: OberonParser.VarAssignmentContext): Unit = {
      val varName = ctx.`var`.getText
      assignmentAlt = VarAssignment(varName)
    }

    override def visitArrayAssignment(ctx: OberonParser.ArrayAssignmentContext): Unit = {
      val expressionVisitor = new ExpressionVisitor()
      ctx.array.accept(expressionVisitor)
      val array = expressionVisitor.exp

      ctx.elem.accept(expressionVisitor)
      val elem = expressionVisitor.exp


      assignmentAlt = ArrayAssignment(array, elem)
    }

    override def visitRecordAssignment(ctx: OberonParser.RecordAssignmentContext): Unit = {
      var expressionVisitor = new ExpressionVisitor()
      ctx.record.accept(expressionVisitor)
      val record = expressionVisitor.exp
      val atrib = ctx.name.getText

      assignmentAlt = RecordAssignment(record, atrib)
    }
  }

  class UserDefinedTypeVisitor extends OberonBaseVisitor[Unit] {
    var uType: UserDefinedType = _

    override def visitRecordTypeDeclaration(ctx: OberonParser.RecordTypeDeclarationContext): Unit = {
      val variablesList = new ListBuffer[VariableDeclaration]
      val name = ctx.nameType.getText

      ctx.vars.asScala.toList.foreach(variable => {
        val varList = visitVariableDeclaration(variable)

        varList.foreach(v => {
          variablesList += v
        })
      })

      uType = RecordType(name, variablesList.toList)
    }

    override def visitArrayTypeDeclaration(ctx: OberonParser.ArrayTypeDeclarationContext): Unit = {
      val typeVisitor = new ParserVisitor()

      val name = ctx.nameType.getText
      val length = ctx.length.getText.toInt
      val baseType = typeVisitor.visitOberonType(ctx.vartype)

      uType = ArrayType(name, length, baseType)
    }
  }
}<|MERGE_RESOLUTION|>--- conflicted
+++ resolved
@@ -29,11 +29,10 @@
     visitor.module
   }
 
-<<<<<<< HEAD
   def parseResource(resource: String): OberonModule = {
     parse(Resources.getContent(resource))
   }
-=======
+
   def parserREPL(input: String): REPL = {
     val charStream = new ANTLRInputStream(input)
     val lexer = new OberonLexer(charStream)
@@ -46,8 +45,6 @@
     replVisitor.visit(parser.repl())
     replVisitor.repl
   }
-
->>>>>>> cce4ffdb
 }
 
 class ParserVisitor {
