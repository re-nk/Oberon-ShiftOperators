--- conflicted
+++ resolved
@@ -328,8 +328,6 @@
       stmt = ForStmt(init, condition, block)
     }
 
-<<<<<<< HEAD
-=======
     override def visitForRangeStmt(ctx: OberonParser.ForRangeStmtContext): Unit = {
       val visitor = new ExpressionVisitor()
 
@@ -362,7 +360,6 @@
       stmt = ForStmt(init, condition, realBlock)
     }
 
->>>>>>> f4ade8f0
     override def visitReturnStmt(ctx: OberonParser.ReturnStmtContext): Unit = {
       val visitor = new ExpressionVisitor()
       ctx.exp.accept(visitor)
