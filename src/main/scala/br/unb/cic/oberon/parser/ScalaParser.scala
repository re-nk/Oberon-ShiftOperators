--- conflicted
+++ resolved
@@ -460,7 +460,7 @@
       ctx.elem.accept(expressionVisitor)
       val elem = expressionVisitor.exp
 
-<<<<<<< HEAD
+
       assignmentAlt = ArrayAssignment(array, elem)
     }
 
@@ -474,7 +474,8 @@
     }
   }
   
-=======
+}
+
   class UserDefinedTypeVisitor extends OberonBaseVisitor[Unit] {
     var uType: UserDefinedType = _
 
@@ -504,5 +505,4 @@
     }
 
   }
->>>>>>> 6175b104
-}+}
