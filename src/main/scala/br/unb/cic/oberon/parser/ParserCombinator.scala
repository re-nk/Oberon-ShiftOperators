--- conflicted
+++ resolved
@@ -25,10 +25,13 @@
     )
 }
 trait ExpressionParser extends BasicParsers {
-<<<<<<< HEAD
-    def expressionParser: Parser[Expression] = addTerm ~ rep(relExpParser) ^^ {case a~b => (a /: b)((acc,f) => f(acc))}
-    def addTerm: Parser[Expression] =  mulTerm ~ rep(addExpParser) ^^ {case a~b => (a /: b)((acc,f) => f(acc))}
-    def mulTerm  : Parser[Expression] = complexTerm ~ rep(mulExpParser) ^^ { case a~b => (a /: b)((acc,f) => f(acc))}
+    def aggregator(r:  Expression ~ List[Expression => Expression]): Expression = { 
+        r match { case a~b => (a /: b)((acc,f) => f(acc)) } 
+    }
+
+    def expressionParser: Parser[Expression] = addTerm ~ rep(relExpParser) ^^ aggregator
+    def addTerm: Parser[Expression] =  mulTerm ~ rep(addExpParser) ^^ aggregator
+    def mulTerm  : Parser[Expression] = complexTerm ~ rep(mulExpParser) ^^ aggregator
     def complexTerm : Parser[Expression] = (
         factor ~ "[" ~ expressionParser ~ "]" ^^ { case a ~ _ ~ b ~_ => ArraySubscript(a, b)}
     |   factor ~ "." ~ identifier ^^ { case a ~ _ ~ b => FieldAccessExpression(a, b)}
@@ -39,7 +42,7 @@
     |   pointerParser
     |   functionParser  
     |   variableParser
-    | "(" ~> expressionParser <~ ")" ^^ {Brackets(_)}
+    | "(" ~> expressionParser <~ ")" ^^ Brackets
     )
     def pointerParser: Parser[Expression] = identifier ~ "^" ^^ { case a ~ _ => PointerAccessExpression(a)}
     def variableParser: Parser[Expression] = qualifiedName ^^ {case a => VarExpression(a)}
@@ -50,13 +53,6 @@
     }
     def argumentsParser: Parser[List[Expression]] = expressionParser ~ rep(argTerm) ^^ { case a ~ b => List(a) ++ b }
     def argTerm: Parser[Expression] = "," ~ expressionParser ^^ {case _ ~ b => b}
-=======
-    def aggregator(r:  Expression ~ List[Expression => Expression]): Expression = { r match { case a~b => (a /: b)((acc,f) => f(acc)) } }
-    def expressionParser: Parser[Expression] = addTerm ~ rep(boolExpParser) ^^ aggregator
-    def addTerm: Parser[Expression] =  mulTerm ~ rep(addExpParser) ^^ aggregator
-    def mulTerm  : Parser[Expression] = factor ~ rep(mulExpParser) ^^ aggregator
-    def factor: Parser[Expression] = expValueParser | "(" ~> expressionParser <~ ")" ^^ Brackets
->>>>>>> 46c216e8
 
     def relExpParser: Parser[Expression => Expression] = (
         "=" ~ addTerm ^^ { case _ ~ b => EQExpression(_, b) }
