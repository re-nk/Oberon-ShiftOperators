package br.unb.cic.oberon.parser
import scala.util.parsing.combinator._
import scala.reflect.runtime.universe.TypeTag
import scala.reflect.runtime.universe.typeOf
import br.unb.cic.oberon.util.Resources
import br.unb.cic.oberon.ast._

trait ParsersUtil extends JavaTokenParsers {
    // Encapsulator aggregator function
    def aggregator[T](r: T ~ List[T => T]): T = { r match { case a ~ b => (a /: b)((acc,f) => f(acc)) } }
    // List Helper Function
    def listOpt[T](parser: Parser[List[T]]): Parser[List[T]] = opt(parser) ^^ {
        case Some(a) => a
        case None => List[T]()
    }
    // Option Helper Function
    def optSolver[T](parser: Parser[T]): Parser[Option[T]] = opt(parser) ^^ {
        case Some(a) => Option(a)
        case None => None : Option[T]
    }
}

trait BasicParsers extends ParsersUtil {
    def int: Parser[IntValue] = "-?[0-9]+".r ^^ (i => IntValue(i.toInt))
    def real: Parser[RealValue] = "-?[0-9]+\\.[0-9]+".r ^^ (i => RealValue(i.toDouble))
    def bool: Parser[BoolValue] = "(FALSE|TRUE)".r ^^ (i => BoolValue(i=="TRUE"))
    def string: Parser[StringValue] = "\"[^\"]+\"".r ^^ (i => StringValue(i.substring(1, i.length()-1)))
    def char: Parser[CharValue] = ("\'[^\']\'".r) ^^ (i => CharValue(i.charAt(1)))

    def alpha: String = "[A-Za-z]"
<<<<<<< HEAD
    def digit: String = "[0-9]"
    def identifier: Parser[String] = (alpha + "(" + alpha + "|" + digit + "|_)*").r ^^ (i => i)
=======
    def digit: Parser[String] = "[0-9]".r
    def identifier: Parser[String] = (alpha + "(" + alpha + "|" + digit + "|_)*").r
>>>>>>> 02c33ac5

    def typeParser: Parser[Type] = (
        "INTEGER" ^^ (_ => IntegerType)
    |   "REAL" ^^ (_ => RealType)
    |   "CHAR" ^^ (_ => CharacterType)
    |   "BOOLEAN" ^^ (_ => BooleanType)
    |   "STRING" ^^ (_ => StringType)
    |   "NIL" ^^ (_ => NullType)
    |   identifier ^^ ReferenceToUserDefinedType
    )
}

trait ExpressionParser extends BasicParsers {
    def expressionParser: Parser[Expression] = addTerm ~ rep(relExpParser) ^^ aggregator[Expression]
    def addTerm: Parser[Expression] = mulTerm ~ rep(addExpParser) ^^ aggregator[Expression]
    def mulTerm: Parser[Expression] = complexTerm ~ rep(mulExpParser) ^^ aggregator[Expression]
    def complexTerm: Parser[Expression] = (
        factor ~ ("[" ~> expressionParser <~ ("]" ~ not(":="))) ^^ { case a ~ b => ArraySubscript(a, b)}
    |   factor ~ ("." ~> identifier) ^^ { case a ~ b => FieldAccessExpression(a, b)}
    |   factor
    )
    def factor: Parser[Expression] = expValueParser | pointerParser | functionParser | variableParser | "(" ~> expressionParser <~ ")" ^^ Brackets
    def pointerParser: Parser[Expression] = identifier <~ "^" ^^ PointerAccessExpression
    def variableParser: Parser[Expression] = qualifiedName ^^ VarExpression
    def qualifiedName: Parser[String] = identifier // TODO

    def functionParser: Parser[Expression] = qualifiedName ~ ("(" ~> opt(argumentsParser) <~ ")") ^^ {
        case name ~ None => FunctionCallExpression(name, List())
        case name ~ Some(argList) => FunctionCallExpression(name, argList)
    }
    def argumentsParser: Parser[List[Expression]] = expressionParser ~ rep("," ~> expressionParser) ^^ { case a ~ b => List(a) ++ b }

    def relExpParser: Parser[Expression => Expression] = (
        "=" ~ addTerm ^^ { case _ ~ b => EQExpression(_, b) }
    |   "#" ~ addTerm ^^ { case _ ~ b => NEQExpression(_, b) }
    |   "<=" ~ addTerm ^^ { case _ ~ b => LTEExpression(_, b) }
    |   ">=" ~ addTerm ^^ { case _ ~ b => GTEExpression(_, b) }
    |   "<" ~ addTerm ^^ { case _ ~ b => LTExpression(_, b) }
    |   ">" ~ addTerm ^^ { case _ ~ b => GTExpression(_, b) }
    )

    def addExpParser: Parser[Expression => Expression] = (
        "+" ~ mulTerm ^^ { case _ ~ b => AddExpression(_, b) }
    |   "-" ~ mulTerm ^^ { case _ ~ b => SubExpression(_, b) }
    |   "||" ~ mulTerm ^^ { case _ ~ b => OrExpression(_, b) }
    )
    
    def mulExpParser: Parser[Expression => Expression] = (
        "*" ~ complexTerm ^^ { case _ ~ b => MultExpression(_, b) }
    |   "/" ~ complexTerm ^^ { case _ ~ b => DivExpression(_, b) }
    |   "&&" ~ complexTerm ^^ { case _ ~ b => AndExpression(_, b) }
    )

    def expValueParser: Parser[Expression] = real | int | char | string | bool | "NIL" ^^ (_ => NullValue)
}


trait StatementParser extends ExpressionParser {
    def designator: Parser[AssignmentAlternative] = (
        expressionParser ~ ("[" ~> expressionParser <~ "]") ^^ { case a ~ b => ArrayAssignment(a, b)}
    |   expressionParser ~ ("." ~> identifier) ^^ { case a ~ b => RecordAssignment(a, b)}
    |   identifier <~ "^" ^^ PointerAssignment
    |   identifier ^^ VarAssignment
    )

    def elseIfStmtParser: Parser[ElseIfStmt] = (expressionParser <~ "THEN") ~ statementParser ^^ { case cond ~ stmt => ElseIfStmt(cond, stmt) }

    def caseAlternativeParser: Parser[CaseAlternative] = (
        (expressionParser <~ ':') ~ statementParser ^^ { case cond ~ stmt => SimpleCase(cond, stmt) }
    |   (expressionParser <~ "..") ~ (expressionParser <~ ':') ~ statementParser ^^ { case min ~ max ~ stmt => RangeCase(min, max, stmt) }
    );

    def multStatementParser: Parser[Statement] = (statementParser ~ rep(";" ~> statementParser) ^^ 
        { case a ~ b => List(a) ++ b } ^^ {
            case a :: Nil => a
            case a :: b => SequenceStmt(a :: b)
        }
    );

    def statementParser: Parser[Statement] = (
        identifier ~ (":=" ~> expressionParser) ^^ { case id ~ expression => AssignmentStmt(id, expression) }
    |   designator ~ (":=" ~> expressionParser) ^^ { case des ~ expression => EAssignmentStmt(des, expression) }
    |   "readReal" ~> ('(' ~> identifier <~ ')') ^^ ReadRealStmt
    |   "readInt" ~> ('(' ~> identifier <~ ')') ^^ ReadIntStmt
    |   "readChar" ~> ('(' ~> identifier <~ ')') ^^ ReadCharStmt
    |   "write" ~> ('(' ~> expressionParser <~ ')') ^^ WriteStmt
    |   identifier ~ ('(' ~> listOpt(argumentsParser) <~ ')') ^^ { case id ~ args => ProcedureCallStmt(id, args) }
    |   ("IF" ~> expressionParser <~ "THEN") ~ statementParser ~ optSolver("ELSE" ~> statementParser) <~ "END" ^^ 
        { case cond ~ stmt ~ elseStmt => IfElseStmt(cond, stmt, elseStmt) }
    |   ("IF" ~> expressionParser <~ "THEN") ~ statementParser ~ rep1("ELSIF" ~> elseIfStmtParser) ~ optSolver("ELSE" ~> statementParser) <~ "END" ^^ 
        { case cond ~ stmt ~ elseifs ~ elseStmt => IfElseIfStmt(cond, stmt, elseifs, elseStmt) }
    |   "WHILE" ~> expressionParser ~ ("DO" ~> statementParser <~ "END") ^^ { case cond ~ stmt => WhileStmt(cond, stmt) }
    |   "REPEAT" ~> (statementParser <~ "UNTIL") ~ expressionParser ^^ { case stmt ~ cond => RepeatUntilStmt(cond, stmt) }
    |   "FOR" ~> statementParser ~ ("TO" ~> expressionParser <~ "DO") ~ statementParser <~ "END" ^^ { case indexes ~ cond ~ stmt => ForStmt(indexes, cond, stmt) }
    |   "LOOP" ~> statementParser <~ "END" ^^ LoopStmt
    |   "RETURN" ~> expressionParser ^^ ReturnStmt
    |   "CASE" ~> expressionParser ~ ("OF" ~> caseAlternativeParser) ~ rep("|" ~> caseAlternativeParser) ~ optSolver("ELSE" ~> statementParser) <~ "END" ^^ 
        { case exp ~ case1 ~ cases ~ stmt => CaseStmt(exp, List(case1) ++ cases, stmt) }
    |   "EXIT" ^^ { _ => ExitStmt() }
    // | "FOR" ~ identifier ~ "IN" ~ expressionParser ~ ".." ~ expressionParser ~ "DO" ~ statementParser ~ "END" {
    //     case _ ~ id ~ _ ~ min ~ _ ~ max ~ _ ~ stmt => ForRangeStmt(id, min, max, stmt)
    // }
    // | stmt += statement (';' stmt += statement)+ #SequenceStmt
    );
}

trait OberonParserFull extends StatementParser {
    // UserDefinedType
    def userTypeParser: Parser[Type] = (
        ("ARRAY" ~> int) ~ ("OF" ~> (typeParser | userTypeParser)) ^^ { case a ~ b => ArrayType(a.value, b)} 
    |   "RECORD" ~> varDeclarationParser <~ "END" ^^ RecordType
    |   ("POINTER" ~ "TO") ~> (typeParser | userTypeParser) ^^ PointerType
    )
    def userTypeDeclarationTerm: Parser[UserDefinedType] = (identifier <~ "=") ~ userTypeParser ^^ { case a ~ b => UserDefinedType(a, b) }
    def userTypeDeclarationParser: Parser[List[UserDefinedType]] = "TYPE" ~> rep1(userTypeDeclarationTerm)

    // Constant
<<<<<<< HEAD
    def constantParserTerm: Parser[Constant] = identifier ~ "=" ~ expressionParser ^^ { case a ~ _ ~ b => Constant(a, b) } 
    def constantParser: Parser[List[Constant]] = "CONST" ~> rep1(constantParserTerm <~";")

    // VariableDeclaration
    def varListParser: Parser[List[String]] = identifier ~ rep("," ~> identifier) ^^ { case a ~ b => List(a) ++ b  }
    def varDeclarationParserTerm: Parser[List[VariableDeclaration]] =  varListParser ~ ":" ~ (typeParser | userTypeParser) ^^ 
    { case varList ~ _ ~ varType => varList.map(VariableDeclaration(_, varType)) }
    def varDeclarationParser: Parser[List[VariableDeclaration]] = "VAR" ~> rep1(varDeclarationParserTerm <~ ";") ^^ { case a => a.flatten }
=======
    def constantParserTerm: Parser[Constant] = (identifier <~ "=") ~ expressionParser ^^ { case a ~ b => Constant(a, b) } 
    def constantParser: Parser[List[Constant]] = "CONST" ~> rep1(constantParserTerm)

    // VariableDeclaration
    def varListParser: Parser[List[String]] = identifier ~ rep("," ~> identifier) ^^ { case a ~ b => List(a) ++ b }
    def varDeclarationParserTerm: Parser[List[VariableDeclaration]] = (varListParser <~ ":") ~ (typeParser | userTypeParser) ^^ 
        { case varList ~ varType => varList.map(VariableDeclaration(_, varType)) }
    def varDeclarationParser: Parser[List[VariableDeclaration]] = "VAR" ~> rep1(varDeclarationParserTerm) ^^ { a => a.flatten }
>>>>>>> 02c33ac5

    // Procedure
    def procedureParser: Parser[List[Procedure]] = "PROCEDURE" ^^ (_ => List[Procedure]()) // TODO

    // Final Parsers
<<<<<<< HEAD
    def importParser: Parser[Set[String]] = listOpt("IMPORT" ~> rep(identifier) <~ ";") ^^ { case a => a.toSet }
    
    class DeclarationProps(val userTypes: List[UserDefinedType], val constants: List[Constant], val variables: List[VariableDeclaration], val procedures: List[Procedure])
    def declarationsParser: Parser[DeclarationProps] =
        listOpt(userTypeDeclarationParser) ~ listOpt(constantParser) ~ listOpt(varDeclarationParser) ~ listOpt(procedureParser) ^^ {
            case userTypes ~ constants ~ vars ~ procedures => new DeclarationProps(userTypes, constants, vars, procedures)
        }

    def blockParser: Parser[Option[Statement]] = opt("BEGIN" ~> multStatementParser <~ "END") ^^ {
        case Some(a) => Option[Statement](a)
        case None => None: Option[Statement]
    }
    
    def oberonParser: Parser[OberonModule] = "MODULE" ~ identifier ~ ";" ~ importParser ~ declarationsParser ~ blockParser ~ "END" ~ identifier ~ "." ^^ {
        case _ ~ name ~ _ ~  imports ~ declarations ~ statements ~ _ ~ _ ~ _  => OberonModule(
            name,
            imports,
            declarations.userTypes,
            declarations.constants,
            declarations.variables,
            declarations.procedures,
            statements
    )}
=======
    def importParser: Parser[Set[String]] = listOpt("IMPORT" ~> rep(identifier)) ^^ { a => a.toSet }
    
    class DeclarationProps(val userTypes: List[UserDefinedType], val constants: List[Constant], val variables: List[VariableDeclaration], val procedures: List[Procedure])
    def declarationsParser: Parser[DeclarationProps] =
        listOpt(userTypeDeclarationParser) ~ listOpt(constantParser) ~ listOpt(varDeclarationParser) ~ listOpt(procedureParser) ^^ 
        { case userTypes ~ constants ~ vars ~ procedures => new DeclarationProps(userTypes, constants, vars, procedures) }
    
    def blockParser: Parser[Statement] = "BEGIN" ~> multStatementParser <~ "END"

    def oberonParser: Parser[OberonModule] = ("MODULE" ~> identifier <~ ";") ~ importParser ~ declarationsParser ~ blockParser <~ ("END" ~ identifier ~ ".") ^^ {
        case name ~ imports ~ declarations ~ statements => 
            OberonModule(
                name, imports,
                declarations.userTypes,
                declarations.constants,
                declarations.variables,
                declarations.procedures,
                Option(statements)
            )
    }
>>>>>>> 02c33ac5
}


trait Oberon2ScalaParser extends OberonParserFull {
    def parseResource(resource: String): OberonModule = {
        return parseAbs(parse(oberonParser, Resources.getContent(resource))) 
    }

    def parseAbs[T](result: ParseResult[T]): T = {
        return result match {
            case Success(matched, _) => matched
            case Failure(msg, _) => throw new Exception(msg)
            case Error(msg, _) => throw new Exception(msg)
        }
    }
}<|MERGE_RESOLUTION|>--- conflicted
+++ resolved
@@ -28,13 +28,8 @@
     def char: Parser[CharValue] = ("\'[^\']\'".r) ^^ (i => CharValue(i.charAt(1)))
 
     def alpha: String = "[A-Za-z]"
-<<<<<<< HEAD
     def digit: String = "[0-9]"
-    def identifier: Parser[String] = (alpha + "(" + alpha + "|" + digit + "|_)*").r ^^ (i => i)
-=======
-    def digit: Parser[String] = "[0-9]".r
     def identifier: Parser[String] = (alpha + "(" + alpha + "|" + digit + "|_)*").r
->>>>>>> 02c33ac5
 
     def typeParser: Parser[Type] = (
         "INTEGER" ^^ (_ => IntegerType)
@@ -152,63 +147,29 @@
     def userTypeDeclarationParser: Parser[List[UserDefinedType]] = "TYPE" ~> rep1(userTypeDeclarationTerm)
 
     // Constant
-<<<<<<< HEAD
-    def constantParserTerm: Parser[Constant] = identifier ~ "=" ~ expressionParser ^^ { case a ~ _ ~ b => Constant(a, b) } 
-    def constantParser: Parser[List[Constant]] = "CONST" ~> rep1(constantParserTerm <~";")
-
-    // VariableDeclaration
-    def varListParser: Parser[List[String]] = identifier ~ rep("," ~> identifier) ^^ { case a ~ b => List(a) ++ b  }
-    def varDeclarationParserTerm: Parser[List[VariableDeclaration]] =  varListParser ~ ":" ~ (typeParser | userTypeParser) ^^ 
-    { case varList ~ _ ~ varType => varList.map(VariableDeclaration(_, varType)) }
-    def varDeclarationParser: Parser[List[VariableDeclaration]] = "VAR" ~> rep1(varDeclarationParserTerm <~ ";") ^^ { case a => a.flatten }
-=======
+
     def constantParserTerm: Parser[Constant] = (identifier <~ "=") ~ expressionParser ^^ { case a ~ b => Constant(a, b) } 
-    def constantParser: Parser[List[Constant]] = "CONST" ~> rep1(constantParserTerm)
+    def constantParser: Parser[List[Constant]] = "CONST" ~> rep1(constantParserTerm <~ ";")
 
     // VariableDeclaration
     def varListParser: Parser[List[String]] = identifier ~ rep("," ~> identifier) ^^ { case a ~ b => List(a) ++ b }
     def varDeclarationParserTerm: Parser[List[VariableDeclaration]] = (varListParser <~ ":") ~ (typeParser | userTypeParser) ^^ 
         { case varList ~ varType => varList.map(VariableDeclaration(_, varType)) }
-    def varDeclarationParser: Parser[List[VariableDeclaration]] = "VAR" ~> rep1(varDeclarationParserTerm) ^^ { a => a.flatten }
->>>>>>> 02c33ac5
+    def varDeclarationParser: Parser[List[VariableDeclaration]] = "VAR" ~> rep1(varDeclarationParserTerm <~ ";") ^^ { a => a.flatten }
 
     // Procedure
     def procedureParser: Parser[List[Procedure]] = "PROCEDURE" ^^ (_ => List[Procedure]()) // TODO
 
     // Final Parsers
-<<<<<<< HEAD
-    def importParser: Parser[Set[String]] = listOpt("IMPORT" ~> rep(identifier) <~ ";") ^^ { case a => a.toSet }
-    
-    class DeclarationProps(val userTypes: List[UserDefinedType], val constants: List[Constant], val variables: List[VariableDeclaration], val procedures: List[Procedure])
-    def declarationsParser: Parser[DeclarationProps] =
-        listOpt(userTypeDeclarationParser) ~ listOpt(constantParser) ~ listOpt(varDeclarationParser) ~ listOpt(procedureParser) ^^ {
-            case userTypes ~ constants ~ vars ~ procedures => new DeclarationProps(userTypes, constants, vars, procedures)
-        }
-
-    def blockParser: Parser[Option[Statement]] = opt("BEGIN" ~> multStatementParser <~ "END") ^^ {
-        case Some(a) => Option[Statement](a)
-        case None => None: Option[Statement]
-    }
-    
-    def oberonParser: Parser[OberonModule] = "MODULE" ~ identifier ~ ";" ~ importParser ~ declarationsParser ~ blockParser ~ "END" ~ identifier ~ "." ^^ {
-        case _ ~ name ~ _ ~  imports ~ declarations ~ statements ~ _ ~ _ ~ _  => OberonModule(
-            name,
-            imports,
-            declarations.userTypes,
-            declarations.constants,
-            declarations.variables,
-            declarations.procedures,
-            statements
-    )}
-=======
-    def importParser: Parser[Set[String]] = listOpt("IMPORT" ~> rep(identifier)) ^^ { a => a.toSet }
+
+    def importParser: Parser[Set[String]] = listOpt("IMPORT" ~> rep(identifier <~ ";")) ^^ { a => a.toSet }
     
     class DeclarationProps(val userTypes: List[UserDefinedType], val constants: List[Constant], val variables: List[VariableDeclaration], val procedures: List[Procedure])
     def declarationsParser: Parser[DeclarationProps] =
         listOpt(userTypeDeclarationParser) ~ listOpt(constantParser) ~ listOpt(varDeclarationParser) ~ listOpt(procedureParser) ^^ 
         { case userTypes ~ constants ~ vars ~ procedures => new DeclarationProps(userTypes, constants, vars, procedures) }
     
-    def blockParser: Parser[Statement] = "BEGIN" ~> multStatementParser <~ "END"
+    def blockParser: Parser[Option[Statement]] = optSolver("BEGIN" ~> multStatementParser <~ "END")
 
     def oberonParser: Parser[OberonModule] = ("MODULE" ~> identifier <~ ";") ~ importParser ~ declarationsParser ~ blockParser <~ ("END" ~ identifier ~ ".") ^^ {
         case name ~ imports ~ declarations ~ statements => 
@@ -218,10 +179,9 @@
                 declarations.constants,
                 declarations.variables,
                 declarations.procedures,
-                Option(statements)
+                statements
             )
     }
->>>>>>> 02c33ac5
 }
 
 
