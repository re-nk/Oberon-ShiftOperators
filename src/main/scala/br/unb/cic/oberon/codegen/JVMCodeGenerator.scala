--- conflicted
+++ resolved
@@ -54,29 +54,14 @@
   def generateConstants(constants: List[Constant], cw: ClassWriter): Unit = {
     val interpreter = new Interpreter()
 
-    //val visitor = new EvalExpressionVisitor(interpreter)
-
-<<<<<<< HEAD
-    constants.map { case (constant) =>
-      val v = constant.exp.accept(visitor)
+    constants.map {
+      case (constant) => 
+        val v = interpreter.evalExpression(interpreter.env, constant.exp)
 
       v match {
         case IntValue(value) => {
           cw.visitField(ACC_PUBLIC + ACC_FINAL, constant.name, "I", null, value)
             .visitEnd();
-=======
-    constants.map {
-      case (constant) => 
-        val v = interpreter.evalExpression(interpreter.env, constant.exp)
-
-        v match {
-          case IntValue (value) => {
-            cw.visitField(ACC_PUBLIC + ACC_FINAL, constant.name, "I", null, value).visitEnd();
-          }
-          case BoolValue (value) => {
-            cw.visitField(ACC_PUBLIC + ACC_FINAL, constant.name, "Z", null, value).visitEnd();
-          }
->>>>>>> f9024ff2
         }
         case BoolValue(value) => {
           cw.visitField(ACC_PUBLIC + ACC_FINAL, constant.name, "Z", null, value)
